--- conflicted
+++ resolved
@@ -61,11 +61,7 @@
   auto order_dependencies = OrderDependencies{};
   order_dependencies.reserve(node_expressions.size());
 
-<<<<<<< HEAD
-  // Forward order dependencies, if applicable
-=======
   // Forward order dependencies, if applicable.
->>>>>>> ec765741
   const auto& input_order_dependencies = left_input()->order_dependencies();
   const auto& output_expressions = this->output_expressions();
 
@@ -85,11 +81,7 @@
   auto inclusion_dependencies = InclusionDependencies{};
   inclusion_dependencies.reserve(node_expressions.size());
 
-<<<<<<< HEAD
-  // Forward inclusion dependencies, if applicable
-=======
   // Forward inclusion dependencies, if applicable.
->>>>>>> ec765741
   const auto& input_inclusion_dependencies = left_input()->inclusion_dependencies();
   const auto& output_expressions = this->output_expressions();
 
