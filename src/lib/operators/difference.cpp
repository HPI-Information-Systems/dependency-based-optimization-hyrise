#include <memory>
#include <string>
#include <unordered_map>
#include <unordered_set>
#include <utility>
#include <vector>

#include "difference.hpp"
#include "storage/reference_column.hpp"

namespace opossum {
Difference::Difference(const std::shared_ptr<const AbstractOperator> left_in,
                       const std::shared_ptr<const AbstractOperator> right_in)
    : AbstractOperator(left_in, right_in) {}

const std::string Difference::name() const { return "Difference"; }

uint8_t Difference::num_in_tables() const { return 2; }

uint8_t Difference::num_out_tables() const { return 1; }

std::shared_ptr<const Table> Difference::on_execute() {
  auto output = std::make_shared<Table>();

  // checking if input meets preconditions
  if (input_table_left()->col_count() != input_table_right()->col_count()) {
    throw std::runtime_error("Input tables must have same number of columns");
  }

  // copy column definition from input_table_left() to output table
  for (size_t column_id = 0; column_id < input_table_left()->col_count(); ++column_id) {
    auto &column_type = input_table_left()->column_type(column_id);
    if (column_type != input_table_right()->column_type(column_id)) {
      throw std::runtime_error("Input tables must have same column order and column types");
    }
    // add column definition to output table
    output->add_column(input_table_left()->column_name(column_id), column_type, false);
  }

  // 1. We create a set of all right input rows as concatenated strings.

  std::unordered_set<std::string> right_input_row_set(input_table_right()->row_count());

  // Iterating over all chunks and for each chunk over all columns
  for (ChunkID chunk_id = 0; chunk_id < input_table_right()->chunk_count(); chunk_id++) {
    const Chunk &chunk = input_table_right()->get_chunk(chunk_id);
    // creating a temporary row representation with strings to be filled column wise
<<<<<<< HEAD
    auto string_row_vector = StringVector(chunk.size());
=======
    auto string_row_vector = std::vector<std::string>(chunk.size());
>>>>>>> e83f6d89
    for (size_t column_id = 0; column_id < input_table_right()->col_count(); column_id++) {
      const auto base_column = chunk.get_column(column_id);

      // filling the row vector with all values from this column
      for (ChunkOffset chunk_offset = 0; chunk_offset < base_column->size(); chunk_offset++) {
        base_column->write_string_representation(string_row_vector[chunk_offset], chunk_offset);
      }
    }
    // Remove duplicate rows by adding all rows to a unordered set
    right_input_row_set.insert(string_row_vector.begin(), string_row_vector.end());
  }

  // 2. Now we check for each chunk of the left input wich rows can be added to the output

  // Iterating over all chunks and for each chunk over all columns
  for (ChunkID chunk_id = 0; chunk_id < input_table_left()->chunk_count(); chunk_id++) {
    const Chunk &in_chunk = input_table_left()->get_chunk(chunk_id);
    Chunk out_chunk;

    // creating a map to share pos_lists (see table_scan.hpp)
    std::unordered_map<std::shared_ptr<const PosList>, std::shared_ptr<PosList>> out_pos_list_map;

    for (size_t column_id = 0; column_id < input_table_left()->col_count(); column_id++) {
      const auto base_column = in_chunk.get_column(column_id);
      // temporary variables needed to create the reference column
      const auto referenced_column =
          std::dynamic_pointer_cast<ReferenceColumn>(input_table_left()->get_chunk(chunk_id).get_column(column_id));
      auto out_column_id = column_id;
      auto out_referenced_table = input_table_left();
      std::shared_ptr<const PosList> in_pos_list;

      if (referenced_column) {
        // if the input column was a reference column then the output column must reference the same values/objects
        out_column_id = referenced_column->referenced_column_id();
        out_referenced_table = referenced_column->referenced_table();
        in_pos_list = referenced_column->pos_list();
      }

      // automatically creates the entry if it does not exist
      std::shared_ptr<PosList> &pos_list_out = out_pos_list_map[in_pos_list];

      if (!pos_list_out) {
        pos_list_out = std::make_shared<PosList>();
      }

      // creating a ReferenceColumn for the output
      auto out_reference_column = std::make_shared<ReferenceColumn>(out_referenced_table, out_column_id, pos_list_out);
      out_chunk.add_column(out_reference_column);
    }

    // for all offsets check if the row can be added to the output
    for (ChunkOffset chunk_offset = 0; chunk_offset < in_chunk.size(); chunk_offset++) {
      // creating string represantation off the row at chunk_offset
      std::string row_string;
      for (size_t column_id = 0; column_id < input_table_left()->col_count(); column_id++) {
        auto base_column = in_chunk.get_column(column_id);
        base_column->write_string_representation(row_string, chunk_offset);
      }

      // we check if the recently created row_string is contained in the left_input_row_set
      auto search = right_input_row_set.find(row_string);
      if (search == right_input_row_set.end()) {
        for (auto pos_list_pair : out_pos_list_map) {
          if (pos_list_pair.first) {
            pos_list_pair.second->emplace_back(pos_list_pair.first->at(chunk_offset));
          } else {
            pos_list_pair.second->emplace_back(RowID{chunk_id, chunk_offset});
          }
        }
      }
    }
    if (out_chunk.size() > 0) {
      output->add_chunk(std::move(out_chunk));
    }
  }

  return output;
}

}  // namespace opossum<|MERGE_RESOLUTION|>--- conflicted
+++ resolved
@@ -45,11 +45,7 @@
   for (ChunkID chunk_id = 0; chunk_id < input_table_right()->chunk_count(); chunk_id++) {
     const Chunk &chunk = input_table_right()->get_chunk(chunk_id);
     // creating a temporary row representation with strings to be filled column wise
-<<<<<<< HEAD
-    auto string_row_vector = StringVector(chunk.size());
-=======
     auto string_row_vector = std::vector<std::string>(chunk.size());
->>>>>>> e83f6d89
     for (size_t column_id = 0; column_id < input_table_right()->col_count(); column_id++) {
       const auto base_column = chunk.get_column(column_id);
 
