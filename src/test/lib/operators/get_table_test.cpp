--- conflicted
+++ resolved
@@ -255,10 +255,7 @@
   context->commit();
 
   // Not setting cleanup commit ids is intentional, because we delete the chunks manually for this test.
-<<<<<<< HEAD
-=======
-
->>>>>>> 0e4fcb87
+
   // Delete chunks physically.
   original_table->remove_chunk(ChunkID{2});
   EXPECT_FALSE(original_table->get_chunk(ChunkID{2}));
@@ -283,10 +280,7 @@
 TEST_F(OperatorsGetTableTest, Copy) {
   const auto stored_table_node_a = StoredTableNode::make("int_int_float");
   const auto get_table_a = std::make_shared<GetTable>("int_int_float");
-<<<<<<< HEAD
-=======
   get_table_a->lqp_node = stored_table_node_a;
->>>>>>> 0e4fcb87
   const auto& get_table_a_copy = std::static_pointer_cast<GetTable>(get_table_a->deep_copy());
   EXPECT_EQ(get_table_a_copy->table_name(), "int_int_float");
   EXPECT_TRUE(get_table_a_copy->pruned_chunk_ids().empty());
