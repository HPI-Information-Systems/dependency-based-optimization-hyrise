#include <future>
#include <memory>
#include <string>
#include <utility>
#include <vector>

#include "base_test.hpp"

#include "expression/expression_functional.hpp"
#include "hyrise.hpp"
#include "operators/abstract_join_operator.hpp"
#include "operators/aggregate_hash.hpp"
#include "operators/get_table.hpp"
#include "operators/join_hash.hpp"
#include "operators/projection.hpp"
#include "operators/table_scan.hpp"
#include "operators/table_wrapper.hpp"
#include "operators/union_positions.hpp"
#include "scheduler/node_queue_scheduler.hpp"
#include "scheduler/operator_task.hpp"

namespace hyrise {

using namespace expression_functional;  // NOLINT(build/namespaces)

class OperatorTaskTest : public BaseTest {
 protected:
  using TaskVector = std::vector<std::shared_ptr<AbstractTask>>;

  void SetUp() override {
    _test_table_a = load_table("resources/test_data/tbl/int_float.tbl", ChunkOffset{2});
    Hyrise::get().storage_manager.add_table("table_a", _test_table_a);

    _test_table_b = load_table("resources/test_data/tbl/int_float2.tbl", ChunkOffset{2});
    Hyrise::get().storage_manager.add_table("table_b", _test_table_b);
  }

  void clear_successors(const std::shared_ptr<AbstractTask>& task) {
    task->_successors.clear();
  }

  std::shared_ptr<Table> _test_table_a, _test_table_b;
};

TEST_F(OperatorTaskTest, BasicTasksFromOperatorTest) {
  const auto gt = std::make_shared<GetTable>("table_a");
  const auto& [tasks, root_operator_task] = OperatorTask::make_tasks_from_operator(gt);

  ASSERT_EQ(tasks.size(), 1);
  EXPECT_NO_THROW(root_operator_task->schedule());

  EXPECT_TABLE_EQ_UNORDERED(_test_table_a, gt->get_output());
}

TEST_F(OperatorTaskTest, SingleDependencyTasksFromOperatorTest) {
  const auto gt = std::make_shared<GetTable>("table_a");
  const auto a = PQPColumnExpression::from_table(*_test_table_a, "a");
  const auto ts = std::make_shared<TableScan>(gt, equals_(a, 1234));

  const auto& [tasks, _] = OperatorTask::make_tasks_from_operator(ts);
  for (const auto& task : tasks) {
    EXPECT_NO_THROW(task->schedule());
    // We don't have to wait here, because we are running the task tests without a scheduler.
  }

  const auto expected_result = load_table("resources/test_data/tbl/int_float_filtered.tbl", ChunkOffset{2});
  EXPECT_TABLE_EQ_UNORDERED(expected_result, ts->get_output());
}

TEST_F(OperatorTaskTest, DoubleDependencyTasksFromOperatorTest) {
  const auto gt_a = std::make_shared<GetTable>("table_a");
  const auto gt_b = std::make_shared<GetTable>("table_b");
  const auto join = std::make_shared<JoinHash>(
      gt_a, gt_b, JoinMode::Inner,
      OperatorJoinPredicate{ColumnIDPair(ColumnID{0}, ColumnID{0}), PredicateCondition::Equals});

  const auto& [tasks, _] = OperatorTask::make_tasks_from_operator(join);
  for (const auto& task : tasks) {
    EXPECT_NO_THROW(task->schedule());
    // We don't have to wait here, because we are running the task tests without a scheduler.
  }

  const auto expected_result = load_table("resources/test_data/tbl/join_operators/int_inner_join.tbl", ChunkOffset{2});
  EXPECT_TABLE_EQ_UNORDERED(expected_result, join->get_output());
}

TEST_F(OperatorTaskTest, MakeDiamondShape) {
  const auto gt_a = std::make_shared<GetTable>("table_a");
  const auto a = PQPColumnExpression::from_table(*_test_table_a, "a");
  const auto b = PQPColumnExpression::from_table(*_test_table_a, "b");
  const auto scan_a = std::make_shared<TableScan>(gt_a, greater_than_equals_(a, 1234));
  const auto scan_b = std::make_shared<TableScan>(scan_a, less_than_(b, 1000));
  const auto scan_c = std::make_shared<TableScan>(scan_a, greater_than_(b, 2000));
  const auto union_positions = std::make_shared<UnionPositions>(scan_b, scan_c);

  const auto& [tasks, root_operator_task] = OperatorTask::make_tasks_from_operator(union_positions);

  ASSERT_EQ(tasks.size(), 5u);
  const auto tasks_set = std::unordered_set<std::shared_ptr<AbstractTask>>(tasks.begin(), tasks.end());
  EXPECT_TRUE(tasks_set.contains(gt_a->get_or_create_operator_task()));
  EXPECT_TRUE(tasks_set.contains(scan_a->get_or_create_operator_task()));
  EXPECT_TRUE(tasks_set.contains(scan_b->get_or_create_operator_task()));
  EXPECT_TRUE(tasks_set.contains(scan_c->get_or_create_operator_task()));
  EXPECT_TRUE(tasks_set.contains(union_positions->get_or_create_operator_task()));

  EXPECT_EQ(gt_a->get_or_create_operator_task()->successors(), TaskVector{scan_a->get_or_create_operator_task()});
  const auto scan_a_successors =
      TaskVector{scan_b->get_or_create_operator_task(), scan_c->get_or_create_operator_task()};
  EXPECT_EQ(scan_a->get_or_create_operator_task()->successors(), scan_a_successors);
  EXPECT_EQ(scan_b->get_or_create_operator_task()->successors(),
            TaskVector{union_positions->get_or_create_operator_task()});
  EXPECT_EQ(scan_c->get_or_create_operator_task()->successors(),
            TaskVector{union_positions->get_or_create_operator_task()});
  EXPECT_EQ(union_positions->get_or_create_operator_task()->successors(), TaskVector{});

  for (const auto& task : tasks) {
    EXPECT_NO_THROW(task->schedule());
    // We don't have to wait here, because we are running the task tests without a scheduler.
  }
}

TEST_F(OperatorTaskTest, UncorrelatedSubqueries) {
  // Uncorrelated subqueries in the predicates of TableScan and Projection operators should be wrapped in tasks
  // together with the rest of the PQP. Thus, the subqueries are scheduled accordingly and not created and executed
  // multiple times. The query plan used in this test conforms to the following query:
  // SELECT 1 + (SELECT  AVG(table_a.a) FROM table_a WHERE table_a.a > (SELECT MIN(table_b.a) FROM table_b));

  // SELECT MIN(table_b.a) FROM table_b
  const auto gt_b = std::make_shared<GetTable>("table_b", std::vector<ChunkID>{}, std::vector<ColumnID>{0});
  const auto b_a = PQPColumnExpression::from_table(*_test_table_b, "a");
  using AggregateExpressions = std::vector<std::shared_ptr<AggregateExpression>>;
  const auto aggregate_a =
      std::make_shared<AggregateHash>(gt_b, AggregateExpressions{min_(b_a)}, std::vector<ColumnID>{});

  // SELECT AVG(table_a.a) FROM table_a WHERE table_a.a > <subquery_result>
  const auto gt_a = std::make_shared<GetTable>("table_a");
  const auto a_a = PQPColumnExpression::from_table(*_test_table_a, "a");
  const auto scan =
      std::make_shared<TableScan>(gt_a, greater_than_(a_a, pqp_subquery_(aggregate_a, DataType::Int, false)));
  auto aggregate_b = std::make_shared<AggregateHash>(scan, AggregateExpressions{avg_(a_a)}, std::vector<ColumnID>{});

  // SELECT 1 + <subquery_result>
  const auto table_wrapper = std::make_shared<TableWrapper>(Projection::dummy_table());
  const auto projection = std::make_shared<Projection>(
      table_wrapper, expression_vector(add_(value_(1), pqp_subquery_(aggregate_b, DataType::Double, false))));

  const auto& [tasks, root_operator_task] = OperatorTask::make_tasks_from_operator(projection);

  ASSERT_EQ(tasks.size(), 7);
  const auto tasks_set = std::unordered_set<std::shared_ptr<AbstractTask>>(tasks.begin(), tasks.end());
  EXPECT_TRUE(tasks_set.contains(gt_a->get_or_create_operator_task()));
  EXPECT_TRUE(tasks_set.contains(gt_b->get_or_create_operator_task()));
  EXPECT_TRUE(tasks_set.contains(aggregate_a->get_or_create_operator_task()));
  EXPECT_TRUE(tasks_set.contains(scan->get_or_create_operator_task()));
  EXPECT_TRUE(tasks_set.contains(aggregate_b->get_or_create_operator_task()));
  EXPECT_TRUE(tasks_set.contains(table_wrapper->get_or_create_operator_task()));
  EXPECT_TRUE(tasks_set.contains(projection->get_or_create_operator_task()));

  EXPECT_EQ(gt_b->get_or_create_operator_task()->successors(), TaskVector{aggregate_a->get_or_create_operator_task()});

  EXPECT_EQ(gt_a->get_or_create_operator_task()->successors(), TaskVector{scan->get_or_create_operator_task()});
  EXPECT_EQ(aggregate_a->get_or_create_operator_task()->successors(), TaskVector{scan->get_or_create_operator_task()});

  EXPECT_EQ(scan->get_or_create_operator_task()->successors(), TaskVector{aggregate_b->get_or_create_operator_task()});

  EXPECT_EQ(aggregate_b->get_or_create_operator_task()->successors(),
            TaskVector{projection->get_or_create_operator_task()});
  EXPECT_EQ(table_wrapper->get_or_create_operator_task()->successors(),
            TaskVector{projection->get_or_create_operator_task()});

  EXPECT_EQ(root_operator_task, projection->get_or_create_operator_task());
  EXPECT_TRUE(projection->get_or_create_operator_task()->successors().empty());

  for (const auto& task : tasks) {
    EXPECT_NO_THROW(task->schedule());
    // We don't have to wait here, because we are running the task tests without a scheduler.
  }
}

TEST_F(OperatorTaskTest, DetectCycles) {
  // Ensure that we cannot create tasks that have cyclic dependencies and, thus, would end up in a deadlock during
  // execution. In this test case, we achieve this with an invalid PQP that consists of one cycle. During task creation,
  // it is more likely to create cycles by incorrectly setting the tasks' predecessors. This test ensures that we notice
  // when this happens.
  if constexpr (!HYRISE_DEBUG) {
    GTEST_SKIP();
  }

  // Declare a MockOperator class that allows us to set an input operator after instantiation.
  class MockOperator : public AbstractReadOnlyOperator {
   public:
    explicit MockOperator(const std::shared_ptr<const AbstractOperator>& input_operator)
        : AbstractReadOnlyOperator{OperatorType::Mock, input_operator} {}

    const std::string& name() const override {
      static const auto name = std::string{"MockOperator"};
      return name;
    }

    void set_input(const std::shared_ptr<const AbstractOperator>& input_operator) {
      _left_input = input_operator;
    }

    std::shared_ptr<AbstractTask> get_task() {
      return _operator_task.lock();
    }

   protected:
    std::shared_ptr<const Table> _on_execute() override {
      return nullptr;
    }

    std::shared_ptr<AbstractOperator> _on_deep_copy(
        const std::shared_ptr<AbstractOperator>& /*copied_left_input*/,
        const std::shared_ptr<AbstractOperator>& /*copied_right_input*/,
        std::unordered_map<const AbstractOperator*, std::shared_ptr<AbstractOperator>>& /*copied_ops*/) const override {
      return nullptr;
    }

    void _on_set_parameters(const std::unordered_map<ParameterID, AllTypeVariant>& /*parameters*/) override {}
  };

  // Create some operators that are an input of the next one.
  const auto& mock_operator_a = std::make_shared<MockOperator>(nullptr);
  const auto& mock_operator_b = std::make_shared<MockOperator>(mock_operator_a);
  const auto& mock_operator_c = std::make_shared<MockOperator>(mock_operator_b);
  const auto& mock_operator_d = std::make_shared<MockOperator>(mock_operator_c);

  // Set the last operator as input of the first one. Now, we have a cycle.
  mock_operator_a->set_input(mock_operator_d);

  EXPECT_THROW(OperatorTask::make_tasks_from_operator(mock_operator_a), std::logic_error);

  // Clear the successors of the created tasks and the operator inputs. Since the tasks hold shared pointers to their
  // successors and the operators a pointer to their input, the cyclic graph leaks memory.
  for (const auto& op : {mock_operator_a, mock_operator_b, mock_operator_c, mock_operator_d}) {
    op->set_input(nullptr);
    const auto& task = op->get_task();
    if (task) {
      clear_successors(task);
    }
  }
}

<<<<<<< HEAD
TEST_F(OperatorTaskTest, LinkPrunableSubqueries) {
  // Add the tasks of prunable subquery scans of a GetTable operator as predecessors of the GetTable task. Thus, the
  // subquery is executed first and the GetTable operator can use them for pruning during execution.
  // Example query used in this test case:
  //     SELECT ... FROM table_a WHERE a = (SELECT MIN(a) FROM table_b);
  const auto get_table_a = std::make_shared<GetTable>("table_a");
  const auto get_table_b = std::make_shared<GetTable>("table_b");

  const auto aggregate = std::make_shared<AggregateHash>(
      get_table_b, std::vector{min_(pqp_column_(ColumnID{0}, DataType::Int, false, "a"))}, std::vector<ColumnID>{});
  const auto projection =
      std::make_shared<Projection>(aggregate, expression_vector(pqp_column_(ColumnID{0}, DataType::Int, false, "a")));

  const auto table_scan = std::make_shared<TableScan>(
      get_table_a,
      equals_(pqp_column_(ColumnID{0}, DataType::Int, false, "a"), pqp_subquery_(projection, DataType::Int, false)));

  get_table_a->set_prunable_subquery_scans({table_scan});

  const auto& [tasks, root_operator_task] = OperatorTask::make_tasks_from_operator(table_scan);

  ASSERT_EQ(tasks.size(), 5);
  const auto tasks_set = std::unordered_set<std::shared_ptr<AbstractTask>>(tasks.begin(), tasks.end());
  EXPECT_TRUE(tasks_set.contains(get_table_a->get_or_create_operator_task()));
  EXPECT_TRUE(tasks_set.contains(get_table_b->get_or_create_operator_task()));
  EXPECT_TRUE(tasks_set.contains(aggregate->get_or_create_operator_task()));
  EXPECT_TRUE(tasks_set.contains(projection->get_or_create_operator_task()));
  EXPECT_TRUE(tasks_set.contains(table_scan->get_or_create_operator_task()));

  EXPECT_EQ(root_operator_task, table_scan->get_or_create_operator_task());
  const auto& projection_task = projection->get_or_create_operator_task();
  ASSERT_EQ(projection_task->successors().size(), 2);
  EXPECT_EQ(projection_task->successors().front(), table_scan->get_or_create_operator_task());
  EXPECT_EQ(projection_task->successors().back(), get_table_a->get_or_create_operator_task());
}

TEST_F(OperatorTaskTest, DoNotLinkPrunableSubqueriesWithCycles) {
  // Do not add the tasks of prunable subquery scans of a GetTable operator as predecessors of the GetTable task when
  // they would form a cycle.
  // Example query used in this test case:
  //     SELECT ... FROM table_a WHERE a > (SELECT AVG(a) FROM table_a);
  const auto get_table = std::make_shared<GetTable>("table_a");

  const auto aggregate = std::make_shared<AggregateHash>(
      get_table, std::vector{avg_(pqp_column_(ColumnID{0}, DataType::Int, false, "a"))}, std::vector<ColumnID>{});
  const auto projection = std::make_shared<Projection>(
      aggregate, expression_vector(pqp_column_(ColumnID{0}, DataType::Double, false, "a")));

  const auto table_scan =
      std::make_shared<TableScan>(get_table, greater_than_(pqp_column_(ColumnID{0}, DataType::Int, false, "a"),
                                                           pqp_subquery_(projection, DataType::Double, false)));

  get_table->set_prunable_subquery_scans({table_scan});

  const auto& [tasks, root_operator_task] = OperatorTask::make_tasks_from_operator(table_scan);

  ASSERT_EQ(tasks.size(), 4);
  const auto tasks_set = std::unordered_set<std::shared_ptr<AbstractTask>>(tasks.begin(), tasks.end());
  EXPECT_TRUE(tasks_set.contains(get_table->get_or_create_operator_task()));
  EXPECT_TRUE(tasks_set.contains(aggregate->get_or_create_operator_task()));
  EXPECT_TRUE(tasks_set.contains(projection->get_or_create_operator_task()));
  EXPECT_TRUE(tasks_set.contains(table_scan->get_or_create_operator_task()));

  EXPECT_EQ(root_operator_task, table_scan->get_or_create_operator_task());
  const auto& projection_task = projection->get_or_create_operator_task();
  ASSERT_EQ(projection_task->successors().size(), 1);
  EXPECT_EQ(projection_task->successors().front(), table_scan->get_or_create_operator_task());
=======
TEST_F(OperatorTaskTest, SkipOperatorTask) {
  const auto table = std::make_shared<GetTable>("table_a");
  table->execute();

  const auto task = std::make_shared<OperatorTask>(table);
  task->skip_operator_task();
  EXPECT_TRUE(task->is_done());
}

TEST_F(OperatorTaskTest, NotExecutedOperatorTaskCannotBeSkipped) {
  const auto table = std::make_shared<GetTable>("table_a");

  const auto task = std::make_shared<OperatorTask>(table);
  EXPECT_THROW(task->skip_operator_task(), std::logic_error);
}

TEST_F(OperatorTaskTest, DoNotSkipOperatorTaskWithMultiOwners) {
  const auto table = std::make_shared<GetTable>("table_a");
  table->execute();

  const auto task = std::make_shared<OperatorTask>(table);
  const auto another_task_pointer = task;
  EXPECT_EQ(task.use_count(), 2);
  EXPECT_THROW(task->skip_operator_task(), std::logic_error);
>>>>>>> 84faa0bf
}

}  // namespace hyrise<|MERGE_RESOLUTION|>--- conflicted
+++ resolved
@@ -242,7 +242,6 @@
   }
 }
 
-<<<<<<< HEAD
 TEST_F(OperatorTaskTest, LinkPrunableSubqueries) {
   // Add the tasks of prunable subquery scans of a GetTable operator as predecessors of the GetTable task. Thus, the
   // subquery is executed first and the GetTable operator can use them for pruning during execution.
@@ -310,7 +309,8 @@
   const auto& projection_task = projection->get_or_create_operator_task();
   ASSERT_EQ(projection_task->successors().size(), 1);
   EXPECT_EQ(projection_task->successors().front(), table_scan->get_or_create_operator_task());
-=======
+}
+
 TEST_F(OperatorTaskTest, SkipOperatorTask) {
   const auto table = std::make_shared<GetTable>("table_a");
   table->execute();
@@ -335,7 +335,6 @@
   const auto another_task_pointer = task;
   EXPECT_EQ(task.use_count(), 2);
   EXPECT_THROW(task->skip_operator_task(), std::logic_error);
->>>>>>> 84faa0bf
 }
 
 }  // namespace hyrise