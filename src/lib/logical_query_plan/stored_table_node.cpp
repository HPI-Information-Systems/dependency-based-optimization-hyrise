#include "stored_table_node.hpp"

#include "expression/expression_functional.hpp"
#include "expression/expression_utils.hpp"
#include "expression/lqp_column_expression.hpp"
#include "hyrise.hpp"
#include "lqp_utils.hpp"
#include "statistics/table_statistics.hpp"
#include "storage/index/chunk_index_statistics.hpp"
#include "storage/storage_manager.hpp"
#include "storage/table.hpp"
#include "utils/assert.hpp"
#include "utils/column_pruning_utils.hpp"

namespace {

using namespace hyrise;  // NOLINT(build/namespaces)

template <typename ColumnIDs>
bool contains_any_column_id(const ColumnIDs& search_columns, const std::vector<ColumnID>& columns) {
  return std::any_of(columns.cbegin(), columns.cend(), [&](const auto& column_id) {
    return std::find(search_columns.cbegin(), search_columns.cend(), column_id) != search_columns.cend();
  });
}

}  // namespace

namespace hyrise {

using namespace expression_functional;  // NOLINT(build/namespaces)

StoredTableNode::StoredTableNode(const std::string& init_table_name)
    : AbstractLQPNode(LQPNodeType::StoredTable), table_name(init_table_name) {}

std::shared_ptr<LQPColumnExpression> StoredTableNode::get_column(const std::string& name) const {
  const auto table = Hyrise::get().storage_manager.get_table(table_name);
  const auto column_id = table->column_id_by_name(name);
  return std::make_shared<LQPColumnExpression>(shared_from_this(), column_id);
}

void StoredTableNode::set_pruned_chunk_ids(const std::vector<ChunkID>& pruned_chunk_ids) {
  DebugAssert(std::is_sorted(pruned_chunk_ids.begin(), pruned_chunk_ids.end()), "Expected sorted vector of ChunkIDs");
  DebugAssert(std::adjacent_find(pruned_chunk_ids.begin(), pruned_chunk_ids.end()) == pruned_chunk_ids.end(),
              "Expected vector of unique ChunkIDs");

  _pruned_chunk_ids = pruned_chunk_ids;
}

const std::vector<ChunkID>& StoredTableNode::pruned_chunk_ids() const {
  return _pruned_chunk_ids;
}

void StoredTableNode::set_pruned_column_ids(const std::vector<ColumnID>& pruned_column_ids) {
  DebugAssert(std::is_sorted(pruned_column_ids.begin(), pruned_column_ids.end()),
              "Expected sorted vector of ColumnIDs");
  DebugAssert(std::adjacent_find(pruned_column_ids.begin(), pruned_column_ids.end()) == pruned_column_ids.end(),
              "Expected vector of unique ColumnIDs");

  // It is valid for an LQP to not use any of the table's columns (e.g., SELECT 5 FROM t). We still need to include at
  // least one column in the output of this node, which is used by Table::size() to determine the number of 5's.
  const auto stored_column_count = Hyrise::get().storage_manager.get_table(table_name)->column_count();
  Assert(pruned_column_ids.size() < static_cast<size_t>(stored_column_count), "Cannot exclude all columns from Table.");

  _pruned_column_ids = pruned_column_ids;

  // Rebuilding this lazily the next time `output_expressions()` is called
  _output_expressions.reset();
}

const std::vector<ColumnID>& StoredTableNode::pruned_column_ids() const {
  return _pruned_column_ids;
}

void StoredTableNode::set_prunable_subquery_predicates(
    const std::vector<std::weak_ptr<AbstractLQPNode>>& predicate_nodes) {
  DebugAssert(std::all_of(predicate_nodes.cbegin(), predicate_nodes.cend(),
                          [](const auto& node) { return node.lock() && node.lock()->type == LQPNodeType::Predicate; }),
              "No PredicateNode set as prunable predicate.");
  _prunable_subquery_predicates = predicate_nodes;
}

std::vector<std::shared_ptr<AbstractLQPNode>> StoredTableNode::prunable_subquery_predicates() const {
  auto subquery_predicates = std::vector<std::shared_ptr<AbstractLQPNode>>{};
  subquery_predicates.reserve(_prunable_subquery_predicates.size());
  for (const auto& subquery_predicate_ref : _prunable_subquery_predicates) {
    const auto& subquery_predicate = subquery_predicate_ref.lock();
    Assert(subquery_predicate, "Referenced PredicateNode expired. LQP is invalid.");
    subquery_predicates.emplace_back(subquery_predicate);
  }
  return subquery_predicates;
}

std::string StoredTableNode::description(const DescriptionMode /*mode*/) const {
  const auto stored_table = Hyrise::get().storage_manager.get_table(table_name);

  std::ostringstream stream;
  stream << "[StoredTable] Name: '" << table_name << "' pruned: ";
  stream << _pruned_chunk_ids.size() << "/" << stored_table->chunk_count() << " chunk(s), ";
  stream << _pruned_column_ids.size() << "/" << stored_table->column_count() << " column(s)";

  return stream.str();
}

std::vector<std::shared_ptr<AbstractExpression>> StoredTableNode::output_expressions() const {
  // Need to initialize the expressions lazily because (a) they will have a weak_ptr to this node and we can't obtain
  // that in the constructor and (b) because we don't have column pruning information in the constructor
  if (!_output_expressions) {
    const auto table = Hyrise::get().storage_manager.get_table(table_name);

    // Build `_expression` with respect to the `_pruned_column_ids`
    const auto num_unpruned_columns = table->column_count() - _pruned_column_ids.size();
    _output_expressions = std::vector<std::shared_ptr<AbstractExpression>>(num_unpruned_columns);

    auto pruned_column_ids_iter = _pruned_column_ids.begin();
    auto output_column_id = ColumnID{0};
    const auto column_count = table->column_count();
    for (auto stored_column_id = ColumnID{0}; stored_column_id < column_count; ++stored_column_id) {
      // Skip `stored_column_id` if it is in the sorted vector `_pruned_column_ids`
      if (pruned_column_ids_iter != _pruned_column_ids.end() && stored_column_id == *pruned_column_ids_iter) {
        ++pruned_column_ids_iter;
        continue;
      }

      (*_output_expressions)[output_column_id] =
          std::make_shared<LQPColumnExpression>(shared_from_this(), stored_column_id);
      ++output_column_id;
    }
  }

  return *_output_expressions;
}

bool StoredTableNode::is_column_nullable(const ColumnID column_id) const {
  const auto table = Hyrise::get().storage_manager.get_table(table_name);
  return table->column_is_nullable(column_id);
}

UniqueColumnCombinations StoredTableNode::unique_column_combinations() const {
  auto unique_column_combinations = UniqueColumnCombinations{};

  // We create unique column combinations from selected table key constraints.
  const auto& table = Hyrise::get().storage_manager.get_table(table_name);
  const auto& table_key_constraints = table->soft_key_constraints();

  for (const auto& table_key_constraint : table_key_constraints) {
    // Discard key constraints that involve pruned column id(s).
    if (contains_any_column_id(table_key_constraint.columns(), _pruned_column_ids)) {
      continue;
    }

    // Search for expressions representing the key constraint's ColumnIDs.
    const auto& column_expressions = find_column_expressions(*this, table_key_constraint.columns());
    DebugAssert(column_expressions.size() == table_key_constraint.columns().size(),
                "Unexpected count of column expressions.");

    // Create UniqueColumnCombination
    unique_column_combinations.emplace(column_expressions);
  }

  return unique_column_combinations;
}

OrderDependencies StoredTableNode::order_dependencies() const {
  auto order_dependencies = OrderDependencies{};

  // We create order dependencies from table order constraints.
  const auto& table = Hyrise::get().storage_manager.get_table(table_name);
  const auto& table_order_constraints = table->soft_order_constraints();

  for (const auto& table_order_constraint : table_order_constraints) {
    // Discard order constraints that involve pruned column id(s).
    if (contains_any_column_id(table_order_constraint.ordering_columns(), _pruned_column_ids) ||
        contains_any_column_id(table_order_constraint.ordered_columns(), _pruned_column_ids)) {
      continue;
    }

    // Search for expressions representing the order constraint's ColumnIDs.
    const auto& column_expressions = find_column_expressions(*this, table_order_constraint.ordering_columns());
    const auto& ordered_column_expressions = find_column_expressions(*this, table_order_constraint.ordered_columns());

    // Create OrderDependency.
    order_dependencies.emplace(column_expressions, ordered_column_expressions);
  }

  // Construct transitive ODs. For instance, create [a] |-> [c] from [a] |-> [b] and [b] |-> [c].
  build_transitive_od_closure(order_dependencies);

  return order_dependencies;
}

InclusionDependencies StoredTableNode::inclusion_dependencies() const {
  auto inclusion_dependencies = InclusionDependencies{};

  // We create inclusion dependencies from foreign constraints.
  const auto& table = Hyrise::get().storage_manager.get_table(table_name);
  const auto& foreign_key_constraints = table->referenced_foreign_key_constraints();

  for (const auto& foreign_key_constraint : foreign_key_constraints) {
    const auto& referenced_table = foreign_key_constraint.foreign_key_table();
    if (!referenced_table) {
      // Referenced table was deleted, IND is useless.
      continue;
    }

    // Discard inclusion constraints that involve pruned column id(s).
    if (contains_any_column_id(foreign_key_constraint.primary_key_columns(), _pruned_column_ids)) {
      continue;
    }

    // Search for expressions representing the inclusion constraint's ColumnIDs.
    const auto& column_expressions = find_column_expressions(*this, foreign_key_constraint.primary_key_columns());

    // Create InclusionDependency
    inclusion_dependencies.emplace(column_expressions, foreign_key_constraint.foreign_key_columns(), referenced_table);
  }

  return inclusion_dependencies;
}

std::vector<ChunkIndexStatistics> StoredTableNode::chunk_indexes_statistics() const {
  DebugAssert(!left_input() && !right_input(), "StoredTableNode must be a leaf");

  const auto table = Hyrise::get().storage_manager.get_table(table_name);
  auto pruned_indexes_statistics = table->chunk_indexes_statistics();

  if (_pruned_column_ids.empty()) {
    return pruned_indexes_statistics;
  }

  const auto column_id_mapping = column_ids_after_pruning(table->column_count(), _pruned_column_ids);

  // Update index statistics
  // Note: The lambda also modifies statistics.column_ids. This is done because a regular for loop runs into issues
  // when remove(iterator) invalidates the iterator.
  // TODO(anyone): Theoretically, we could keep multi-column indexes where only the last column was pruned
  pruned_indexes_statistics.erase(std::remove_if(pruned_indexes_statistics.begin(), pruned_indexes_statistics.end(),
                                                 [&](auto& statistics) {
                                                   for (auto& original_column_id : statistics.column_ids) {
                                                     const auto& updated_column_id =
                                                         column_id_mapping[original_column_id];
                                                     if (!updated_column_id) {
                                                       // Indexed column was pruned - remove index from statistics
                                                       return true;
                                                     }

                                                     // Update column id
                                                     original_column_id = *updated_column_id;
                                                   }
                                                   return false;
                                                 }),
                                  pruned_indexes_statistics.end());

  return pruned_indexes_statistics;
}

size_t StoredTableNode::_on_shallow_hash() const {
  auto hash = size_t{0};
  boost::hash_combine(hash, table_name);
  for (const auto& pruned_chunk_id : _pruned_chunk_ids) {
    boost::hash_combine(hash, static_cast<size_t>(pruned_chunk_id));
  }
  for (const auto& pruned_column_id : _pruned_column_ids) {
    boost::hash_combine(hash, static_cast<size_t>(pruned_column_id));
  }
<<<<<<< HEAD

=======
>>>>>>> 83d6b849
  // We intentionally firce a hash collision for StoredTableNodes with the same number of (but different) prunable
  // subquery predicates. Since we assume that (i) these predicates are not often set and (ii) we do hash LQPs often,
  // this reduces the hash overhead, makes the code simpler, and triggers an in-depth equality check for the rare cases
  // with prunable subquery predicates.
  boost::hash_combine(hash, _prunable_subquery_predicates.size());
  return hash;
}

std::shared_ptr<AbstractLQPNode> StoredTableNode::_on_shallow_copy(LQPNodeMapping& /*node_mapping*/) const {
<<<<<<< HEAD
  // We cannot copy _prunable_subquery_predicates here since deep_copy() recurses into the input nodes and the
=======
  // We cannot copy _prunable_subquery_predicated here since deep_copy() recurses into the input nodes and the
>>>>>>> 83d6b849
  // StoredTableNodes are the first ones to be copied. Instead, AbstractLQPNode::deep_copy() sets the copied
  // PredicateNodes after the whole LQP has been copied.
  const auto copy = make(table_name);
  copy->set_pruned_chunk_ids(_pruned_chunk_ids);
  copy->set_pruned_column_ids(_pruned_column_ids);
  return copy;
}

bool StoredTableNode::_on_shallow_equals(const AbstractLQPNode& rhs, const LQPNodeMapping& node_mapping) const {
  const auto& stored_table_node = static_cast<const StoredTableNode&>(rhs);
  if (table_name != stored_table_node.table_name || _pruned_chunk_ids != stored_table_node._pruned_chunk_ids ||
      _pruned_column_ids != stored_table_node._pruned_column_ids) {
    return false;
  }

  // Check equality of prunable subquery predicates. For now, the order of the predicates matters. Though this is a
  // missed opportunity for LQP deduplication, we do not consider this a problem for now.
  const auto& prunable_subquery_predicates = this->prunable_subquery_predicates();
  const auto& rhs_prunable_subquery_predicates = stored_table_node.prunable_subquery_predicates();
  const auto subquery_predicate_count = prunable_subquery_predicates.size();

  if (subquery_predicate_count != rhs_prunable_subquery_predicates.size()) {
    return false;
  }

  for (auto predicate_idx = size_t{0}; predicate_idx < subquery_predicate_count; ++predicate_idx) {
    // We cannot check that the PredicateNodes are equal since this equality check recurses into the inputs und we do
<<<<<<< HEAD
    // not terminate. We have to compare the predicate expressions. We cannot use expressions_equal(...) on the node
    // expressions: LQPColumnExpressions of copies are not equal.
    DebugAssert(prunable_subquery_predicates[predicate_idx]->node_expressions.size() == 1 &&
                    rhs_prunable_subquery_predicates[predicate_idx]->node_expressions.size() == 1,
                "PredicateNodes must have exactly one predicate.");
    const auto predicate = std::dynamic_pointer_cast<AbstractPredicateExpression>(
        prunable_subquery_predicates[predicate_idx]->node_expressions.front());
    const auto rhs_predicate = std::dynamic_pointer_cast<AbstractPredicateExpression>(
        rhs_prunable_subquery_predicates[predicate_idx]->node_expressions.front());

    Assert(predicate && rhs_predicate, "Prunable subquery predicates must have PredicateExpressions.");
    if (predicate->predicate_condition != rhs_predicate->predicate_condition) {
      return false;
    }

    const auto& arguments = predicate->arguments;
    const auto& rhs_arguments = rhs_predicate->arguments;
    const auto argument_count = arguments.size();
    if (argument_count != rhs_arguments.size()) {
      return false;
    }

    // Check each argument individually.
    for (auto expression_idx = size_t{0}; expression_idx < argument_count; ++expression_idx) {
      const auto expression = arguments[expression_idx];
      const auto rhs_expression = rhs_arguments[expression_idx];
      const auto expression_type = expression->type;
      if (expression_type != rhs_expression->type) {
        return false;
      }

      if (expression_type == ExpressionType::LQPColumn) {
        // For LQPColumnExpressions, just check that the original ColumnID matches.
        // LQPColumnExpression::_on_shallow_equals(...) compares the pointers to the original nodes, which are different
        // for deep copies. We cannot compare `*column_expression.original_node.lock() ==
        // *rhs_column_expression.original_node.lock()` because of the recursion. However, plan structure mismatches
        // will be caught by AbstractLQPNode::operator==(...).
        const auto& column_expression = static_cast<LQPColumnExpression&>(*expression);
        const auto& rhs_column_expression = static_cast<LQPColumnExpression&>(*rhs_expression);
        if (column_expression.original_column_id != rhs_column_expression.original_column_id) {
          return false;
        }
      } else {
        Assert(expression_type == ExpressionType::LQPSubquery,
               "Prunable subquery predicates should only have columns and subqueries as arguments.");
        // LQPSubqueryExpression::_shallow_equals(...) compares `*expression->lqp == *rhs_expression->lqp`, which is
        // what we want to ensure.
        if (*expression != *rhs_expression) {
          return false;
        }
      }
    }
=======
    // not terminate. We have to compare the predicate expressions.
    if (!expressions_equal_to_expressions_in_different_lqp(
            prunable_subquery_predicates[predicate_idx]->node_expressions,
            rhs_prunable_subquery_predicates[predicate_idx]->node_expressions, node_mapping)) {
      return false;
    }
>>>>>>> 83d6b849
  }

  return true;
}

}  // namespace hyrise<|MERGE_RESOLUTION|>--- conflicted
+++ resolved
@@ -262,10 +262,7 @@
   for (const auto& pruned_column_id : _pruned_column_ids) {
     boost::hash_combine(hash, static_cast<size_t>(pruned_column_id));
   }
-<<<<<<< HEAD
-
-=======
->>>>>>> 83d6b849
+
   // We intentionally firce a hash collision for StoredTableNodes with the same number of (but different) prunable
   // subquery predicates. Since we assume that (i) these predicates are not often set and (ii) we do hash LQPs often,
   // this reduces the hash overhead, makes the code simpler, and triggers an in-depth equality check for the rare cases
@@ -275,11 +272,7 @@
 }
 
 std::shared_ptr<AbstractLQPNode> StoredTableNode::_on_shallow_copy(LQPNodeMapping& /*node_mapping*/) const {
-<<<<<<< HEAD
   // We cannot copy _prunable_subquery_predicates here since deep_copy() recurses into the input nodes and the
-=======
-  // We cannot copy _prunable_subquery_predicated here since deep_copy() recurses into the input nodes and the
->>>>>>> 83d6b849
   // StoredTableNodes are the first ones to be copied. Instead, AbstractLQPNode::deep_copy() sets the copied
   // PredicateNodes after the whole LQP has been copied.
   const auto copy = make(table_name);
@@ -307,67 +300,12 @@
 
   for (auto predicate_idx = size_t{0}; predicate_idx < subquery_predicate_count; ++predicate_idx) {
     // We cannot check that the PredicateNodes are equal since this equality check recurses into the inputs und we do
-<<<<<<< HEAD
-    // not terminate. We have to compare the predicate expressions. We cannot use expressions_equal(...) on the node
-    // expressions: LQPColumnExpressions of copies are not equal.
-    DebugAssert(prunable_subquery_predicates[predicate_idx]->node_expressions.size() == 1 &&
-                    rhs_prunable_subquery_predicates[predicate_idx]->node_expressions.size() == 1,
-                "PredicateNodes must have exactly one predicate.");
-    const auto predicate = std::dynamic_pointer_cast<AbstractPredicateExpression>(
-        prunable_subquery_predicates[predicate_idx]->node_expressions.front());
-    const auto rhs_predicate = std::dynamic_pointer_cast<AbstractPredicateExpression>(
-        rhs_prunable_subquery_predicates[predicate_idx]->node_expressions.front());
-
-    Assert(predicate && rhs_predicate, "Prunable subquery predicates must have PredicateExpressions.");
-    if (predicate->predicate_condition != rhs_predicate->predicate_condition) {
-      return false;
-    }
-
-    const auto& arguments = predicate->arguments;
-    const auto& rhs_arguments = rhs_predicate->arguments;
-    const auto argument_count = arguments.size();
-    if (argument_count != rhs_arguments.size()) {
-      return false;
-    }
-
-    // Check each argument individually.
-    for (auto expression_idx = size_t{0}; expression_idx < argument_count; ++expression_idx) {
-      const auto expression = arguments[expression_idx];
-      const auto rhs_expression = rhs_arguments[expression_idx];
-      const auto expression_type = expression->type;
-      if (expression_type != rhs_expression->type) {
-        return false;
-      }
-
-      if (expression_type == ExpressionType::LQPColumn) {
-        // For LQPColumnExpressions, just check that the original ColumnID matches.
-        // LQPColumnExpression::_on_shallow_equals(...) compares the pointers to the original nodes, which are different
-        // for deep copies. We cannot compare `*column_expression.original_node.lock() ==
-        // *rhs_column_expression.original_node.lock()` because of the recursion. However, plan structure mismatches
-        // will be caught by AbstractLQPNode::operator==(...).
-        const auto& column_expression = static_cast<LQPColumnExpression&>(*expression);
-        const auto& rhs_column_expression = static_cast<LQPColumnExpression&>(*rhs_expression);
-        if (column_expression.original_column_id != rhs_column_expression.original_column_id) {
-          return false;
-        }
-      } else {
-        Assert(expression_type == ExpressionType::LQPSubquery,
-               "Prunable subquery predicates should only have columns and subqueries as arguments.");
-        // LQPSubqueryExpression::_shallow_equals(...) compares `*expression->lqp == *rhs_expression->lqp`, which is
-        // what we want to ensure.
-        if (*expression != *rhs_expression) {
-          return false;
-        }
-      }
-    }
-=======
     // not terminate. We have to compare the predicate expressions.
     if (!expressions_equal_to_expressions_in_different_lqp(
             prunable_subquery_predicates[predicate_idx]->node_expressions,
             rhs_prunable_subquery_predicates[predicate_idx]->node_expressions, node_mapping)) {
       return false;
     }
->>>>>>> 83d6b849
   }
 
   return true;
