#include "table_scan.hpp"

#include <map>
#include <memory>
#include <mutex>
#include <optional>
#include <sstream>
#include <string>
#include <unordered_set>
#include <utility>
#include <vector>

#include "all_parameter_variant.hpp"
#include "constant_mappings.hpp"
#include "expression/between_expression.hpp"
#include "expression/binary_predicate_expression.hpp"
#include "expression/correlated_parameter_expression.hpp"
#include "expression/expression_functional.hpp"
#include "expression/expression_utils.hpp"
#include "expression/is_null_expression.hpp"
#include "expression/pqp_column_expression.hpp"
#include "expression/value_expression.hpp"
#include "hyrise.hpp"
#include "lossless_cast.hpp"
#include "operators/operator_scan_predicate.hpp"
#include "scheduler/abstract_task.hpp"
#include "scheduler/job_task.hpp"
#include "storage/abstract_segment.hpp"
#include "storage/chunk.hpp"
#include "storage/reference_segment.hpp"
#include "storage/segment_iterate.hpp"
#include "storage/table.hpp"
#include "table_scan/column_between_table_scan_impl.hpp"
#include "table_scan/column_is_null_table_scan_impl.hpp"
#include "table_scan/column_like_table_scan_impl.hpp"
#include "table_scan/column_vs_column_table_scan_impl.hpp"
#include "table_scan/column_vs_value_table_scan_impl.hpp"
#include "table_scan/expression_evaluator_table_scan_impl.hpp"
#include "utils/assert.hpp"
#include "utils/lossless_predicate_cast.hpp"
#include "utils/performance_warning.hpp"

namespace hyrise {

using namespace expression_functional;  // NOLINT(build/namespaces)

TableScan::TableScan(const std::shared_ptr<const AbstractOperator>& input_operator,
                     const std::shared_ptr<AbstractExpression>& predicate)
    : AbstractReadOnlyOperator{OperatorType::TableScan, input_operator, nullptr, std::make_unique<PerformanceData>()},
      _predicate(predicate) {
<<<<<<< HEAD
  _search_and_register_subqueries(predicate);
=======
  _search_and_register_uncorrelated_subqueries(predicate);
>>>>>>> 41512c37
}

const std::shared_ptr<AbstractExpression>& TableScan::predicate() const {
  return _predicate;
}

const std::string& TableScan::name() const {
  static const auto name = std::string{"TableScan"};
  return name;
}

std::string TableScan::description(DescriptionMode description_mode) const {
  const auto separator = (description_mode == DescriptionMode::SingleLine ? ' ' : '\n');

  auto stream = std::stringstream{};

  stream << AbstractOperator::description(description_mode) << separator;
  stream << "Impl: " << _impl_description;
  stream << separator << _predicate->as_column_name();

  return stream.str();
}

void TableScan::_on_set_transaction_context(const std::weak_ptr<TransactionContext>& transaction_context) {
  expressions_set_transaction_context({_predicate}, transaction_context);
}

void TableScan::_on_set_parameters(const std::unordered_map<ParameterID, AllTypeVariant>& parameters) {
  expression_set_parameters(_predicate, parameters);
}

std::shared_ptr<AbstractOperator> TableScan::_on_deep_copy(
    const std::shared_ptr<AbstractOperator>& copied_left_input,
    const std::shared_ptr<AbstractOperator>& copied_right_input,
    std::unordered_map<const AbstractOperator*, std::shared_ptr<AbstractOperator>>& copied_ops) const {
  return std::make_shared<TableScan>(copied_left_input, _predicate->deep_copy(copied_ops));
}

std::shared_ptr<const Table> TableScan::_on_execute() {
  const auto in_table = left_input_table();

  _impl = create_impl();
  _impl_description = _impl->description();

  auto output_mutex = std::mutex{};

  const auto excluded_chunk_set = std::unordered_set<ChunkID>{excluded_chunk_ids.cbegin(), excluded_chunk_ids.cend()};

  auto output_chunks = std::vector<std::shared_ptr<Chunk>>{};
  output_chunks.reserve(in_table->chunk_count() - excluded_chunk_set.size());

  auto jobs = std::vector<std::shared_ptr<AbstractTask>>{};
  jobs.reserve(in_table->chunk_count() - excluded_chunk_set.size());

  const auto chunk_count = in_table->chunk_count();
  for (auto chunk_id = ChunkID{0}; chunk_id < chunk_count; ++chunk_id) {
    if (excluded_chunk_set.contains(chunk_id)) {
      continue;
    }
    const auto chunk_in = in_table->get_chunk(chunk_id);
    Assert(chunk_in, "Physically deleted chunk should not reach this point, see get_chunk / #1686.");

    // chunk_in – Copy by value since copy by reference is not possible due to the limited scope of the for-iteration.
    auto perform_table_scan = [this, chunk_id, chunk_in, &in_table, &output_mutex, &output_chunks]() {
      // The actual scan happens in the sub classes of BaseTableScanImpl
      const auto matches_out = _impl->scan_chunk(chunk_id);
      if (matches_out->empty()) {
        return;
      }

      const auto column_count = in_table->column_count();
      auto out_segments = Segments{};
      out_segments.reserve(column_count);

      /**
       * matches_out contains a list of row IDs into this chunk. If this is not a reference table, we can directly use
       * the matches to construct the reference segments of the output. If it is a reference segment, we need to
       * resolve the row IDs so that they reference the physical data segments (value, dictionary) instead, since we
       * don’t allow multi-level referencing. To save time and space, we want to share position lists between segments
       * as much as possible. Position lists can be shared between two segments iff (a) they point to the same table
       * and (b) the reference segments of the input table point to the same positions in the same order (i.e. they
       * share their position list).
       */
      auto keep_chunk_sort_order = true;
      if (in_table->type() == TableType::References) {
        if (matches_out->size() == chunk_in->size()) {
          // Shortcut - the entire input reference segment matches, so we can simply forward that chunk
          for (auto column_id = ColumnID{0}; column_id < column_count; ++column_id) {
            const auto segment_in = chunk_in->get_segment(column_id);
            out_segments.emplace_back(segment_in);
          }
        } else {
          auto filtered_pos_lists = std::map<std::shared_ptr<const AbstractPosList>, std::shared_ptr<RowIDPosList>>{};

          for (auto column_id = ColumnID{0}; column_id < column_count; ++column_id) {
            const auto segment_in = chunk_in->get_segment(column_id);

            auto ref_segment_in = std::dynamic_pointer_cast<const ReferenceSegment>(segment_in);
            DebugAssert(ref_segment_in, "All segments should be of type ReferenceSegment.");

            const auto pos_list_in = ref_segment_in->pos_list();

            const auto table_out = ref_segment_in->referenced_table();
            const auto column_id_out = ref_segment_in->referenced_column_id();

            auto& filtered_pos_list = filtered_pos_lists[pos_list_in];

            if (!filtered_pos_list) {
              filtered_pos_list = std::make_shared<RowIDPosList>(matches_out->size());
              if (pos_list_in->references_single_chunk()) {
                filtered_pos_list->guarantee_single_chunk();
              } else {
                // When segments reference multiple chunks, we do not keep the sort order of the input chunk. The main
                // reason is that several table scan implementations split the pos lists by chunks (see
                // AbstractDereferencedColumnTableScanImpl::_scan_reference_segment) and thus shuffle the data. While
                // this does not affect all scan implementations, we chose the safe and defensive path for now.
                keep_chunk_sort_order = false;
              }

              auto offset = size_t{0};
              for (const auto& match : *matches_out) {
                const auto row_id = (*pos_list_in)[match.chunk_offset];
                (*filtered_pos_list)[offset] = row_id;
                ++offset;
              }
            }

            const auto ref_segment_out =
                std::make_shared<ReferenceSegment>(table_out, column_id_out, filtered_pos_list);
            out_segments.push_back(ref_segment_out);
          }
        }
      } else {
        matches_out->guarantee_single_chunk();

        // If the entire chunk is matched, create an EntireChunkPosList instead
        const auto output_pos_list = matches_out->size() == chunk_in->size()
                                         ? static_cast<std::shared_ptr<AbstractPosList>>(
                                               std::make_shared<EntireChunkPosList>(chunk_id, chunk_in->size()))
                                         : static_cast<std::shared_ptr<AbstractPosList>>(matches_out);

        for (auto column_id = ColumnID{0}; column_id < column_count; ++column_id) {
          const auto ref_segment_out = std::make_shared<ReferenceSegment>(in_table, column_id, output_pos_list);
          out_segments.push_back(ref_segment_out);
        }
      }

      const auto chunk = std::make_shared<Chunk>(out_segments, nullptr, chunk_in->get_allocator());
      chunk->finalize();
      if (keep_chunk_sort_order && !chunk_in->individually_sorted_by().empty()) {
        chunk->set_individually_sorted_by(chunk_in->individually_sorted_by());
      }
      const auto lock = std::lock_guard<std::mutex>{output_mutex};
      output_chunks.emplace_back(chunk);
    };
    // Spawn job when chunk sufficiently large. The upper bound of the chunk size, still needs to be re-evaluated over
    // time to find the value which gives the best performance.
    constexpr auto JOB_SPAWN_THRESHOLD = ChunkOffset{500};
    if (chunk_in->size() >= JOB_SPAWN_THRESHOLD) {
      auto job_task = std::make_shared<JobTask>(perform_table_scan);
      jobs.push_back(job_task);
    } else {
      perform_table_scan();
    }
  }

  Hyrise::get().scheduler()->schedule_and_wait_for_tasks(jobs);

  auto& scan_performance_data = dynamic_cast<PerformanceData&>(*performance_data);
  scan_performance_data.num_chunks_with_early_out = _impl->num_chunks_with_early_out.load();
  scan_performance_data.num_chunks_with_all_rows_matching = _impl->num_chunks_with_all_rows_matching.load();
  scan_performance_data.num_chunks_with_binary_search = _impl->num_chunks_with_binary_search.load();

  return std::make_shared<Table>(in_table->column_definitions(), TableType::References, std::move(output_chunks));
}

std::shared_ptr<const AbstractExpression> TableScan::_resolve_uncorrelated_subqueries(
    const std::shared_ptr<const AbstractExpression>& predicate) {
  /**
   * If the predicate has an uncorrelated subquery as an argument, we resolve that subquery first. That way, we can
   * use, e.g., a regular ColumnVsValueTableScanImpl instead of the ExpressionEvaluator. That is faster. We do not care
   * about subqueries that are deeper within the expression tree, because we would need the ExpressionEvaluator for
   * those complex queries anyway.
   */
  if (!std::dynamic_pointer_cast<const BinaryPredicateExpression>(predicate) &&
      !std::dynamic_pointer_cast<const IsNullExpression>(predicate) &&
      !std::dynamic_pointer_cast<const BetweenExpression>(predicate)) {
    // We have no dedicated Impl for these, so we leave them untouched
    return predicate;
  }

  /**
   * (1) Create arguments for new predicate
   *      - resolve arguments of type uncorrelated subquery, and create ValueExpressions from the results
   *      - create deep copies for all other arguments
   */
  auto arguments_count = predicate->arguments.size();
  auto new_arguments = std::vector<std::shared_ptr<AbstractExpression>>();
  new_arguments.reserve(arguments_count);
  auto computed_subqueries_count = size_t{0};

  for (auto argument_idx = size_t{0}; argument_idx < arguments_count; ++argument_idx) {
    const auto subquery = std::dynamic_pointer_cast<PQPSubqueryExpression>(predicate->arguments.at(argument_idx));
    if (!subquery || subquery->is_correlated()) {
      new_arguments.emplace_back(predicate->arguments.at(argument_idx)->deep_copy());
      continue;
    }

    auto subquery_result = NULL_VALUE;
    const auto subquery_pqp = subquery->pqp;
    Assert(subquery_pqp->state() == OperatorState::ExecutedAndAvailable,
           "Uncorrelated subquery was not executed or has already been cleared.");
    const auto& subquery_result_table = subquery_pqp->get_output();
    const auto row_count = subquery_result_table->row_count();
    Assert(subquery_result_table->column_count() == 1 && row_count <= 1,
<<<<<<< HEAD
           "Uncorrelated subqueries may only return a single value.");
=======
           "Uncorrelated subqueries may return at most one single value.");
>>>>>>> 41512c37

    if (row_count == 1) {
      const auto chunk = subquery_result_table->get_chunk(ChunkID{0});
      Assert(chunk, "Subquery results cannot be physically deleted.");
      resolve_data_type(subquery->data_type(), [&](const auto data_type_t) {
        using ColumnDataType = typename decltype(data_type_t)::type;
        segment_iterate<ColumnDataType>(*chunk->get_segment(ColumnID{0}), [&](const auto& position) {
          if (!position.is_null()) {
            subquery_result = position.value();
          }
        });
      });
    }

    new_arguments.emplace_back(value_(std::move(subquery_result)));
    ++computed_subqueries_count;
  }
  DebugAssert(new_arguments.size() == predicate->arguments.size(), "Unexpected number of arguments.");
  DebugAssert(_uncorrelated_subquery_expressions.size() == computed_subqueries_count,
              "Expected to resolve all uncorrelated subqueries.");

  // Return original predicate if we did not compute any subquery results
  if (computed_subqueries_count == 0) {
    return predicate;
  }

  /**
   * (2) Create new predicate with arguments from step (1)
   */
  if (auto binary_predicate = std::dynamic_pointer_cast<const BinaryPredicateExpression>(predicate)) {
    auto left_operand = new_arguments.at(0);
    auto right_operand = new_arguments.at(1);
    DebugAssert(left_operand && right_operand, "Unexpected null pointer.");
    return std::make_shared<BinaryPredicateExpression>(binary_predicate->predicate_condition, left_operand,
                                                       right_operand);
  }
  if (auto between_predicate = std::dynamic_pointer_cast<const BetweenExpression>(predicate)) {
    auto value = new_arguments.at(0);
    auto lower_bound = new_arguments.at(1);
    auto upper_bound = new_arguments.at(2);
    DebugAssert(value && lower_bound && upper_bound, "Unexpected null pointer.");
    return std::make_shared<BetweenExpression>(between_predicate->predicate_condition, value, lower_bound, upper_bound);
  }
  if (auto is_null_predicate = std::dynamic_pointer_cast<const IsNullExpression>(predicate)) {
    auto operand = new_arguments.at(0);
    DebugAssert(operand, "Unexpected null pointer.");
    return std::make_shared<IsNullExpression>(is_null_predicate->predicate_condition, operand);
  }

  Fail("Unexpected predicate type");
}

std::unique_ptr<AbstractTableScanImpl> TableScan::create_impl() {
  /**
   * Select the scanning implementation (`_impl`) to use based on the kind of the expression. For this we have to
   * closely examine the predicate expression.
   *
   * Many implementations require the comparison values to be of the same column type. If we were to cast the values
   * to the column type, `int_column = 16.25` would turn into `int_column = 16`, which is obviously wrong. As such, we
   * use lossless casts to guarantee safe type conversions. This was introduced by #1550.
   *
   * Use the ExpressionEvaluator as a powerful, but slower fallback if no dedicated scanning implementation exists for
   * an expression.
   */

  const auto resolved_predicate = _resolve_uncorrelated_subqueries(_predicate);

  if (const auto binary_predicate_expression =
          std::dynamic_pointer_cast<const BinaryPredicateExpression>(resolved_predicate)) {
    auto predicate_condition = binary_predicate_expression->predicate_condition;

    const auto left_operand = binary_predicate_expression->left_operand();
    const auto right_operand = binary_predicate_expression->right_operand();

    const auto left_column_expression = std::dynamic_pointer_cast<PQPColumnExpression>(left_operand);
    const auto right_column_expression = std::dynamic_pointer_cast<PQPColumnExpression>(right_operand);

    auto left_value = expression_get_value_or_parameter(*left_operand);
    auto right_value = expression_get_value_or_parameter(*right_operand);

    if (left_value && right_column_expression) {
      // Try to cast the value to the type of the column. This might require adjusting the predicate (see
      // lossless_predicate_cast.hpp for details).

      // lossless_predicate_variant_cast considers the input value to be the right-side value, so we need to flip the
      // condition twice.
      const auto adjusted_predicate_and_value = lossless_predicate_variant_cast(
          flip_predicate_condition(predicate_condition), *left_value, right_column_expression->data_type());
      if (adjusted_predicate_and_value) {
        predicate_condition = flip_predicate_condition(adjusted_predicate_and_value->first);
        left_value = adjusted_predicate_and_value->second;
      } else {
        // Incompatible types
        left_value = std::nullopt;
      }
    }
    if (right_value && left_column_expression) {
      // Same for the other side - no flip needed
      const auto adjusted_predicate_and_value =
          lossless_predicate_variant_cast(predicate_condition, *right_value, left_column_expression->data_type());
      if (adjusted_predicate_and_value) {
        predicate_condition = adjusted_predicate_and_value->first;
        right_value = adjusted_predicate_and_value->second;
      } else {
        right_value = std::nullopt;
      }
    }

    const auto is_like_predicate =
        predicate_condition == PredicateCondition::Like || predicate_condition == PredicateCondition::NotLike;

    // Predicate pattern: <column of type string> LIKE <value of type string>
    if (left_column_expression && left_column_expression->data_type() == DataType::String && is_like_predicate &&
        right_value) {
      return std::make_unique<ColumnLikeTableScanImpl>(left_input_table(), left_column_expression->column_id,
                                                       predicate_condition, boost::get<pmr_string>(*right_value));
    }

    // Predicate pattern: <column of type T> <binary predicate_condition> <value of type T>
    if (left_column_expression && right_value) {
      return std::make_unique<ColumnVsValueTableScanImpl>(left_input_table(), left_column_expression->column_id,
                                                          predicate_condition, *right_value);
    }
    if (right_column_expression && left_value) {
      return std::make_unique<ColumnVsValueTableScanImpl>(left_input_table(), right_column_expression->column_id,
                                                          flip_predicate_condition(predicate_condition), *left_value);
    }

    // Predicate pattern: <column> <binary predicate_condition> <column>
    if (left_column_expression && right_column_expression) {
      return std::make_unique<ColumnVsColumnTableScanImpl>(left_input_table(), left_column_expression->column_id,
                                                           predicate_condition, right_column_expression->column_id);
    }
  }

  if (const auto is_null_expression = std::dynamic_pointer_cast<const IsNullExpression>(resolved_predicate)) {
    // Predicate pattern: <column> IS NULL
    if (const auto left_column_expression =
            std::dynamic_pointer_cast<PQPColumnExpression>(is_null_expression->operand())) {
      return std::make_unique<ColumnIsNullTableScanImpl>(left_input_table(), left_column_expression->column_id,
                                                         is_null_expression->predicate_condition);
    }
  }

  if (const auto between_expression = std::dynamic_pointer_cast<const BetweenExpression>(resolved_predicate)) {
    // The ColumnBetweenTableScanImpl expects both values to be of the same data type as the column that is being
    // scanned. We retrieve the lower and upper bounds of the BetweenExpression, perform a
    // lossless_predicate_variant_cast into the column's data type and reassemble the between condition.

    auto predicate_condition = between_expression->predicate_condition;
    const auto left_column = std::dynamic_pointer_cast<PQPColumnExpression>(between_expression->value());

    auto [lower_condition, upper_condition] = between_to_conditions(predicate_condition);

    auto lower_bound_value = expression_get_value_or_parameter(*between_expression->lower_bound());
    if (lower_bound_value) {
      const auto adjusted_predicate_and_value = lossless_predicate_variant_cast(
          lower_condition, *lower_bound_value, between_expression->value()->data_type());
      if (adjusted_predicate_and_value) {
        lower_condition = adjusted_predicate_and_value->first;
        lower_bound_value = adjusted_predicate_and_value->second;
      } else {
        lower_bound_value = std::nullopt;
      }
    }

    auto upper_bound_value = expression_get_value_or_parameter(*between_expression->upper_bound());
    if (upper_bound_value) {
      const auto adjusted_predicate_and_value = lossless_predicate_variant_cast(
          upper_condition, *upper_bound_value, between_expression->value()->data_type());
      if (adjusted_predicate_and_value) {
        upper_condition = adjusted_predicate_and_value->first;
        upper_bound_value = adjusted_predicate_and_value->second;
      } else {
        upper_bound_value = std::nullopt;
      }
    }

    predicate_condition = conditions_to_between(lower_condition, upper_condition);

    // Predicate pattern: <column of type T> BETWEEN <value of type T> AND <value of type T>
    if (left_column && lower_bound_value && upper_bound_value &&
        lower_bound_value->type() == upper_bound_value->type()) {
      return std::make_unique<ColumnBetweenTableScanImpl>(left_input_table(), left_column->column_id,
                                                          *lower_bound_value, *upper_bound_value, predicate_condition);
    }
  }

  // Predicate pattern: Everything else. Fall back to ExpressionEvaluator.
  return std::make_unique<ExpressionEvaluatorTableScanImpl>(left_input_table(), resolved_predicate);
}

void TableScan::_on_cleanup() {
  _impl.reset();
}

}  // namespace hyrise<|MERGE_RESOLUTION|>--- conflicted
+++ resolved
@@ -48,11 +48,7 @@
                      const std::shared_ptr<AbstractExpression>& predicate)
     : AbstractReadOnlyOperator{OperatorType::TableScan, input_operator, nullptr, std::make_unique<PerformanceData>()},
       _predicate(predicate) {
-<<<<<<< HEAD
-  _search_and_register_subqueries(predicate);
-=======
   _search_and_register_uncorrelated_subqueries(predicate);
->>>>>>> 41512c37
 }
 
 const std::shared_ptr<AbstractExpression>& TableScan::predicate() const {
@@ -268,11 +264,7 @@
     const auto& subquery_result_table = subquery_pqp->get_output();
     const auto row_count = subquery_result_table->row_count();
     Assert(subquery_result_table->column_count() == 1 && row_count <= 1,
-<<<<<<< HEAD
-           "Uncorrelated subqueries may only return a single value.");
-=======
            "Uncorrelated subqueries may return at most one single value.");
->>>>>>> 41512c37
 
     if (row_count == 1) {
       const auto chunk = subquery_result_table->get_chunk(ChunkID{0});
