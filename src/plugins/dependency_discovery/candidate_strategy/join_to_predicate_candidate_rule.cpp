--- conflicted
+++ resolved
@@ -149,13 +149,8 @@
     auto ind_candidate = std::make_shared<IndCandidate>(
         other_stored_table_node->table_name, join_key_column_expression->original_column_id,
         stored_table_node.table_name, join_lqp_column_expression->original_column_id);
-<<<<<<< HEAD
     // UNOPT: Do not add candidate dependence.
     // ind_candidate->dependents.emplace(od_candidate);
-=======
-    ind_candidate->dependents->emplace(od_candidate);
->>>>>>> d54f213f
-
     od_candidates.emplace_back(ind_candidate);
 
     return LQPVisitation::VisitInputs;
