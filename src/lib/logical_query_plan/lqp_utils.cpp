#include "lqp_utils.hpp"

#include "expression/abstract_expression.hpp"
#include "expression/expression_functional.hpp"
#include "expression/expression_utils.hpp"
#include "expression/lqp_subquery_expression.hpp"
#include "logical_query_plan/change_meta_table_node.hpp"
#include "logical_query_plan/insert_node.hpp"
#include "logical_query_plan/mock_node.hpp"
#include "logical_query_plan/predicate_node.hpp"
#include "logical_query_plan/static_table_node.hpp"
#include "logical_query_plan/stored_table_node.hpp"
#include "logical_query_plan/union_node.hpp"
#include "logical_query_plan/update_node.hpp"
#include "utils/assert.hpp"

namespace {

using namespace hyrise;                         // NOLINT(build/namespaces)
using namespace hyrise::expression_functional;  // NOLINT(build/namespaces)

void lqp_create_node_mapping_impl(LQPNodeMapping& mapping, const std::shared_ptr<AbstractLQPNode>& lhs,
                                  const std::shared_ptr<AbstractLQPNode>& rhs) {
  if (!lhs && !rhs) {
    return;
  }

  Assert(lhs && rhs, "LQPs aren't equally structured, can't create mapping");
  Assert(lhs->type == rhs->type, "LQPs aren't equally structured, can't create mapping");

  // To avoid traversing subgraphs of ORs twice, check whether we've been here already
  const auto mapping_iter = mapping.find(lhs);
  if (mapping_iter != mapping.end()) {
    return;
  }

  mapping[lhs] = rhs;

  lqp_create_node_mapping_impl(mapping, lhs->left_input(), rhs->left_input());
  lqp_create_node_mapping_impl(mapping, lhs->right_input(), rhs->right_input());
}

std::optional<LQPMismatch> lqp_find_structure_mismatch(const std::shared_ptr<const AbstractLQPNode>& lhs,
                                                       const std::shared_ptr<const AbstractLQPNode>& rhs) {
  if (!lhs && !rhs) {
    return std::nullopt;
  }

  if (!(lhs && rhs) || lhs->type != rhs->type) {
    return LQPMismatch(lhs, rhs);
  }

  auto mismatch_left = lqp_find_structure_mismatch(lhs->left_input(), rhs->left_input());
  if (mismatch_left) {
    return mismatch_left;
  }

  return lqp_find_structure_mismatch(lhs->right_input(), rhs->right_input());
}

std::optional<LQPMismatch> lqp_find_subplan_mismatch_impl(const LQPNodeMapping& node_mapping,
                                                          const std::shared_ptr<const AbstractLQPNode>& lhs,
                                                          const std::shared_ptr<const AbstractLQPNode>& rhs) {
  if (!lhs && !rhs) {
    return std::nullopt;
  }

  if (!lhs->shallow_equals(*rhs, node_mapping)) {
    return LQPMismatch(lhs, rhs);
  }

  auto mismatch_left = lqp_find_subplan_mismatch_impl(node_mapping, lhs->left_input(), rhs->left_input());
  if (mismatch_left) {
    return mismatch_left;
  }

  return lqp_find_subplan_mismatch_impl(node_mapping, lhs->right_input(), rhs->right_input());
}

void lqp_find_subplan_roots_impl(std::vector<std::shared_ptr<AbstractLQPNode>>& root_nodes,
                                 std::unordered_set<std::shared_ptr<AbstractLQPNode>>& visited_nodes,
                                 const std::shared_ptr<AbstractLQPNode>& lqp) {
  root_nodes.emplace_back(lqp);

  visit_lqp(lqp, [&](const auto& sub_node) {
    if (!visited_nodes.emplace(sub_node).second) {
      return LQPVisitation::DoNotVisitInputs;
    }

    for (const auto& expression : sub_node->node_expressions) {
      visit_expression(expression, [&](const auto sub_expression) {
        if (const auto subquery_expression = std::dynamic_pointer_cast<LQPSubqueryExpression>(sub_expression)) {
          lqp_find_subplan_roots_impl(root_nodes, visited_nodes, subquery_expression->lqp);
        }

        return ExpressionVisitation::VisitArguments;
      });
    }

    return LQPVisitation::VisitInputs;
  });
}

void recursively_collect_lqp_subquery_expressions_by_lqp(
    SubqueryExpressionsByLQP& subquery_expressions_by_lqp, const std::shared_ptr<AbstractLQPNode>& node,
    std::unordered_set<std::shared_ptr<AbstractLQPNode>>& visited_nodes) {
  if (!node || !visited_nodes.emplace(node).second) {
    return;
  }

  for (const auto& expression : node->node_expressions) {
    visit_expression(expression, [&](const auto& sub_expression) {
      const auto subquery_expression = std::dynamic_pointer_cast<LQPSubqueryExpression>(sub_expression);
      if (!subquery_expression) {
        return ExpressionVisitation::VisitArguments;
      }

      for (auto& [lqp, subquery_expressions] : subquery_expressions_by_lqp) {
        if (*lqp == *subquery_expression->lqp) {
          subquery_expressions.emplace_back(subquery_expression);
          return ExpressionVisitation::DoNotVisitArguments;
        }
      }
      subquery_expressions_by_lqp.emplace(subquery_expression->lqp,
                                          std::vector{std::weak_ptr<LQPSubqueryExpression>(subquery_expression)});

      // Subqueries can be nested. We are also interested in the LQPs from deeply nested subqueries.
      recursively_collect_lqp_subquery_expressions_by_lqp(subquery_expressions_by_lqp, subquery_expression->lqp,
                                                          visited_nodes);

      return ExpressionVisitation::DoNotVisitArguments;
    });
  }

  recursively_collect_lqp_subquery_expressions_by_lqp(subquery_expressions_by_lqp, node->left_input(), visited_nodes);
  recursively_collect_lqp_subquery_expressions_by_lqp(subquery_expressions_by_lqp, node->right_input(), visited_nodes);
}

}  // namespace

namespace hyrise {

SubqueryExpressionsByLQP collect_lqp_subquery_expressions_by_lqp(const std::shared_ptr<AbstractLQPNode>& node) {
  auto visited_nodes = std::unordered_set<std::shared_ptr<AbstractLQPNode>>();
  auto subqueries_by_lqp = SubqueryExpressionsByLQP{};
  recursively_collect_lqp_subquery_expressions_by_lqp(subqueries_by_lqp, node, visited_nodes);

  return subqueries_by_lqp;
}

LQPNodeMapping lqp_create_node_mapping(const std::shared_ptr<AbstractLQPNode>& lhs,
                                       const std::shared_ptr<AbstractLQPNode>& rhs) {
  LQPNodeMapping mapping;
  lqp_create_node_mapping_impl(mapping, lhs, rhs);
  return mapping;
}

std::optional<LQPMismatch> lqp_find_subplan_mismatch(const std::shared_ptr<const AbstractLQPNode>& lhs,
                                                     const std::shared_ptr<const AbstractLQPNode>& rhs) {
  // Check for type/structural mismatched
  auto mismatch = lqp_find_structure_mismatch(lhs, rhs);
  if (mismatch) {
    return mismatch;
  }

  // For lqp_create_node_mapping() we need mutable pointers - but won't use them to manipulate, promised.
  // It's just that NodeMapping has takes a mutable ptr in as the value type
  const auto mutable_lhs = std::const_pointer_cast<AbstractLQPNode>(lhs);
  const auto mutable_rhs = std::const_pointer_cast<AbstractLQPNode>(rhs);
  const auto node_mapping = lqp_create_node_mapping(mutable_lhs, mutable_rhs);

  return lqp_find_subplan_mismatch_impl(node_mapping, lhs, rhs);
}

void lqp_replace_node(const std::shared_ptr<AbstractLQPNode>& original_node,
                      const std::shared_ptr<AbstractLQPNode>& replacement_node) {
  DebugAssert(replacement_node->outputs().empty(), "Node can't have outputs");
  DebugAssert(!replacement_node->left_input() && !replacement_node->right_input(),
              "Replacement node can't have inputs");

  const auto outputs = original_node->outputs();
  const auto input_sides = original_node->get_input_sides();

  /**
   * Tie the replacement_node with this nodes inputs
   */
  replacement_node->set_left_input(original_node->left_input());
  replacement_node->set_right_input(original_node->right_input());

  /**
   * Tie the replacement_node with this nodes outputs.
   */
  const auto output_count = outputs.size();
  for (auto output_idx = size_t{0}; output_idx < output_count; ++output_idx) {
    outputs[output_idx]->set_input(input_sides[output_idx], replacement_node);
  }

  /**
   * Untie this node from the LQP
   */
  original_node->set_left_input(nullptr);
  original_node->set_right_input(nullptr);
}

void lqp_remove_node(const std::shared_ptr<AbstractLQPNode>& node, const AllowRightInput allow_right_input) {
  Assert(allow_right_input == AllowRightInput::Yes || !node->right_input(),
         "Caller did not explicitly confirm that right input should be ignored");

  /**
   * Back up outputs and in which input side they hold this node
   */
  auto outputs = node->outputs();
  auto input_sides = node->get_input_sides();

  /**
   * Hold left_input ptr in extra variable to keep the ref count up and untie it from this node.
   * left_input might be nullptr
   */
  auto left_input = node->left_input();
  node->set_left_input(nullptr);

  /**
   * Tie this node's previous outputs with this nodes previous left input
   * If left_input is nullptr, still call set_input so this node will get untied from the LQP.
   */
  const auto output_count = outputs.size();
  for (auto output_idx = size_t{0}; output_idx < output_count; ++output_idx) {
    outputs[output_idx]->set_input(input_sides[output_idx], left_input);
  }
}

void lqp_insert_node(const std::shared_ptr<AbstractLQPNode>& parent_node, const LQPInputSide input_side,
                     const std::shared_ptr<AbstractLQPNode>& node_to_insert, const AllowRightInput allow_right_input) {
  DebugAssert(!node_to_insert->left_input(), "Expected node without a left input.");
  DebugAssert(!node_to_insert->right_input() || allow_right_input == AllowRightInput::Yes,
              "Expected node without a right input.");
  DebugAssert(node_to_insert->output_count() == 0, "Expected node without outputs.");

  const auto old_input = parent_node->input(input_side);
  parent_node->set_input(input_side, node_to_insert);
  node_to_insert->set_left_input(old_input);
}

void lqp_insert_node_above(const std::shared_ptr<AbstractLQPNode>& node,
                           const std::shared_ptr<AbstractLQPNode>& node_to_insert,
                           const AllowRightInput allow_right_input) {
  DebugAssert(!node_to_insert->left_input(), "Expected node without a left input.");
  DebugAssert(!node_to_insert->right_input() || allow_right_input == AllowRightInput::Yes,
              "Expected node without a right input.");
  DebugAssert(node_to_insert->output_count() == 0, "Expected node without outputs.");

  // Re-link @param node's outputs to @param node_to_insert
  const auto node_outputs = node->outputs();
  for (const auto& output_node : node_outputs) {
    const LQPInputSide input_side = node->get_input_side(output_node);
    output_node->set_input(input_side, node_to_insert);
  }

  // Place @param node_to_insert above @param node
  node_to_insert->set_left_input(node);
}

bool lqp_is_validated(const std::shared_ptr<AbstractLQPNode>& lqp) {
  if (!lqp || lqp->type == LQPNodeType::Validate) {
    return true;
  }

  if (!lqp->left_input() && !lqp->right_input()) {
    return false;
  }

  return lqp_is_validated(lqp->left_input()) && lqp_is_validated(lqp->right_input());
}

std::set<std::string> lqp_find_modified_tables(const std::shared_ptr<AbstractLQPNode>& lqp) {
  std::set<std::string> modified_tables;

  visit_lqp(lqp, [&](const auto& node) {
    switch (node->type) {
      case LQPNodeType::Insert:
        modified_tables.insert(static_cast<InsertNode&>(*node).table_name);
        break;
      case LQPNodeType::Update:
        modified_tables.insert(static_cast<UpdateNode&>(*node).table_name);
        break;
      case LQPNodeType::Delete: {
        visit_lqp(node->left_input(), [&](const auto& sub_delete_node) {
          if (const auto stored_table_node = std::dynamic_pointer_cast<StoredTableNode>(sub_delete_node)) {
            modified_tables.insert(stored_table_node->table_name);
          } else if (const auto mock_node = std::dynamic_pointer_cast<MockNode>(sub_delete_node)) {
            if (mock_node->name) {
              modified_tables.insert(*mock_node->name);
            }
          }
          return LQPVisitation::VisitInputs;
        });
      } break;
      case LQPNodeType::ChangeMetaTable:
        modified_tables.insert(static_cast<ChangeMetaTableNode&>(*node).table_name);
        break;
      case LQPNodeType::CreateTable:
      case LQPNodeType::CreatePreparedPlan:
      case LQPNodeType::DropTable:
      case LQPNodeType::Validate:
      case LQPNodeType::Aggregate:
      case LQPNodeType::Alias:
      case LQPNodeType::CreateView:
      case LQPNodeType::DropView:
      case LQPNodeType::DummyTable:
      case LQPNodeType::Export:
      case LQPNodeType::Import:
      case LQPNodeType::Join:
      case LQPNodeType::Limit:
      case LQPNodeType::Predicate:
      case LQPNodeType::Projection:
      case LQPNodeType::Root:
      case LQPNodeType::Sort:
      case LQPNodeType::StaticTable:
      case LQPNodeType::StoredTable:
      case LQPNodeType::Union:
      case LQPNodeType::Intersect:
      case LQPNodeType::Except:
      case LQPNodeType::Mock:
        return LQPVisitation::VisitInputs;
    }
    return LQPVisitation::VisitInputs;
  });

  return modified_tables;
}

namespace {
/**
 * Function creates a boolean expression from an lqp. It traverses the passed lqp from top to bottom. However, an lqp is
 * evaluated from bottom to top. This requires that the order in which the translated expressions are added to the
 * output expression is the reverse order of how the nodes are traversed. The subsequent_expression parameter passes the
 * translated expressions to the translation of its children nodes, which allows to add the translated expression of
 * child node before its parent node to the output expression.
 */
std::shared_ptr<AbstractExpression> lqp_subplan_to_boolean_expression_impl(
    const std::shared_ptr<AbstractLQPNode>& begin, const std::optional<const std::shared_ptr<AbstractLQPNode>>& end,
    const std::optional<const std::shared_ptr<AbstractExpression>>& subsequent_expression) {
  if (end && begin == *end) {
    return nullptr;
  }

  switch (begin->type) {
    case LQPNodeType::Predicate: {
      const auto predicate_node = std::dynamic_pointer_cast<PredicateNode>(begin);
      const auto predicate = predicate_node->predicate();
      auto expression = subsequent_expression ? and_(predicate, *subsequent_expression) : predicate;
      auto left_input_expression = lqp_subplan_to_boolean_expression_impl(begin->left_input(), end, expression);
      if (left_input_expression) {
        return left_input_expression;
      }

      return expression;
    }

    case LQPNodeType::Union: {
      const auto union_node = std::dynamic_pointer_cast<UnionNode>(begin);
      const auto left_input_expression = lqp_subplan_to_boolean_expression_impl(begin->left_input(), end, std::nullopt);
      const auto right_input_expression =
          lqp_subplan_to_boolean_expression_impl(begin->right_input(), end, std::nullopt);
      if (left_input_expression && right_input_expression) {
        const auto or_expression = or_(left_input_expression, right_input_expression);
        return subsequent_expression ? and_(or_expression, *subsequent_expression) : or_expression;
      }

      return nullptr;
    }

    case LQPNodeType::Projection:
    case LQPNodeType::Sort:
    case LQPNodeType::Validate:
    case LQPNodeType::Limit:
      return lqp_subplan_to_boolean_expression_impl(begin->left_input(), end, subsequent_expression);

    default:
      return nullptr;
  }
}
}  // namespace

// Function wraps the call to the lqp_subplan_to_boolean_expression_impl() function to hide its third parameter,
// subsequent_predicate, which is only used internally.
std::shared_ptr<AbstractExpression> lqp_subplan_to_boolean_expression(
    const std::shared_ptr<AbstractLQPNode>& begin, const std::optional<const std::shared_ptr<AbstractLQPNode>>& end) {
  return lqp_subplan_to_boolean_expression_impl(begin, end, std::nullopt);
}

std::vector<std::shared_ptr<AbstractLQPNode>> lqp_find_subplan_roots(const std::shared_ptr<AbstractLQPNode>& lqp) {
  auto root_nodes = std::vector<std::shared_ptr<AbstractLQPNode>>{};
  auto visited_nodes = std::unordered_set<std::shared_ptr<AbstractLQPNode>>{};
  lqp_find_subplan_roots_impl(root_nodes, visited_nodes, lqp);
  return root_nodes;
}

std::vector<std::shared_ptr<AbstractLQPNode>> lqp_find_nodes_by_type(const std::shared_ptr<AbstractLQPNode>& lqp,
                                                                     const LQPNodeType type) {
  std::vector<std::shared_ptr<AbstractLQPNode>> nodes;
  visit_lqp(lqp, [&](const auto& node) {
    if (node->type == type) {
      nodes.emplace_back(node);
    }
    return LQPVisitation::VisitInputs;
  });

  return nodes;
}

std::vector<std::shared_ptr<AbstractLQPNode>> lqp_find_leaves(const std::shared_ptr<AbstractLQPNode>& lqp) {
  std::vector<std::shared_ptr<AbstractLQPNode>> nodes;
  visit_lqp(lqp, [&](const auto& node) {
    if (node->input_count() > 0) {
      return LQPVisitation::VisitInputs;
    }

    nodes.emplace_back(node);
    return LQPVisitation::DoNotVisitInputs;
  });

  return nodes;
}

ExpressionUnorderedSet find_column_expressions(const AbstractLQPNode& lqp_node,
                                               const std::vector<ColumnID>& column_ids) {
  DebugAssert(lqp_node.type == LQPNodeType::StoredTable || lqp_node.type == LQPNodeType::StaticTable ||
                  lqp_node.type == LQPNodeType::Mock,
              "Did not expect other node types than StoredTableNode, StaticTableNode and MockNode.");
  DebugAssert(!lqp_node.left_input(), "Only valid for data source nodes");

  const auto& output_expressions = lqp_node.output_expressions();
  auto column_expressions = ExpressionUnorderedSet{};
  column_expressions.reserve(column_ids.size());

  for (const auto& output_expression : output_expressions) {
    const auto column_expression = dynamic_pointer_cast<LQPColumnExpression>(output_expression);
    if (!column_expression) {
      continue;
    }

    const auto original_column_id = column_expression->original_column_id;
<<<<<<< HEAD
    if (std::any_of(column_ids.cbegin(), column_ids.cend(),
                    [&](const auto column_id) { return column_id == original_column_id; }) &&
=======
    if (std::find(column_ids.cbegin(), column_ids.cend(), original_column_id) != column_ids.cend() &&
>>>>>>> 3bb370b6
        *column_expression->original_node.lock() == lqp_node) {
      [[maybe_unused]] const auto [_, success] = column_expressions.emplace(column_expression);
      DebugAssert(success, "Did not expect multiple column expressions for the same column id.");
    }
  }

  return column_expressions;
}

<<<<<<< HEAD
bool contains_matching_unique_column_combination(
    const std::shared_ptr<UniqueColumnCombinations>& unique_column_combinations,
    const ExpressionUnorderedSet& expressions) {
  DebugAssert(!unique_column_combinations->empty(), "Invalid input: Set of UCCs should not be empty.");
  DebugAssert(!expressions.empty(), "Invalid input: Set of expressions should not be empty.");

  // Look for a unique column combination that is based on a subset of the given expressions.
  for (const auto& ucc : *unique_column_combinations) {
=======
bool contains_matching_unique_column_combination(const UniqueColumnCombinations& unique_column_combinations,
                                                 const ExpressionUnorderedSet& expressions) {
  DebugAssert(!unique_column_combinations.empty(), "Invalid input: Set of UCCs should not be empty.");
  DebugAssert(!expressions.empty(), "Invalid input: Set of expressions should not be empty.");

  // Look for a unique column combination that is based on a subset of the given expressions.
  for (const auto& ucc : unique_column_combinations) {
>>>>>>> 3bb370b6
    if (ucc.expressions.size() <= expressions.size() &&
        std::all_of(ucc.expressions.cbegin(), ucc.expressions.cend(),
                    [&](const auto& ucc_expression) { return expressions.contains(ucc_expression); })) {
      // Found a matching UCC.
      return true;
    }
  }
  // Did not find a UCC for the given expressions.
  return false;
}

<<<<<<< HEAD
FunctionalDependencies fds_from_unique_column_combinations(
    const std::shared_ptr<const AbstractLQPNode>& lqp,
    const std::shared_ptr<UniqueColumnCombinations>& unique_column_combinations) {
  Assert(!unique_column_combinations->empty(), "Did not expect empty vector of unique constraints");
=======
FunctionalDependencies fds_from_unique_column_combinations(const std::shared_ptr<const AbstractLQPNode>& lqp,
                                                           const UniqueColumnCombinations& unique_column_combinations) {
  Assert(!unique_column_combinations.empty(), "Did not expect empty vector of UCCs.");
>>>>>>> 3bb370b6

  auto fds = FunctionalDependencies{};

  // Collect non-nullable output expressions.
  const auto& output_expressions = lqp->output_expressions();
  auto output_expressions_non_nullable = ExpressionUnorderedSet{};
  for (auto column_id = ColumnID{0}; column_id < output_expressions.size(); ++column_id) {
    if (!lqp->is_column_nullable(column_id)) {
      output_expressions_non_nullable.insert(output_expressions.at(column_id));
    }
  }

<<<<<<< HEAD
  for (const auto& ucc : *unique_column_combinations) {
=======
  for (const auto& ucc : unique_column_combinations) {
>>>>>>> 3bb370b6
    auto determinants = ucc.expressions;

    // (1) Verify whether we can create an FD from the given UCC (non-nullable determinant expressions).
    if (!std::all_of(determinants.cbegin(), determinants.cend(), [&](const auto& determinant_expression) {
          return output_expressions_non_nullable.contains(determinant_expression);
        })) {
      continue;
    }

    // (2) Collect the dependent output expressions.
    auto dependents = ExpressionUnorderedSet();
    for (const auto& output_expression : output_expressions) {
      if (determinants.contains(output_expression)) {
        continue;
      }
      dependents.insert(output_expression);
    }

    // (3) Add FD to output.
    if (dependents.empty()) {
      continue;
    }
    DebugAssert(std::find_if(fds.cbegin(), fds.cend(),
                             [&determinants, &dependents](const auto& fd) {
                               return (fd.determinants == determinants) && (fd.dependents == dependents);
                             }) == fds.cend(),
                "Creating duplicate functional dependencies is unexpected.");
    fds.emplace(determinants, dependents);
  }
  return fds;
}

void remove_invalid_fds(const std::shared_ptr<const AbstractLQPNode>& lqp, FunctionalDependencies& fds) {
  if (fds.empty()) {
    return;
  }

  const auto& output_expressions = lqp->output_expressions();
  const auto& output_expressions_set = ExpressionUnorderedSet{output_expressions.cbegin(), output_expressions.cend()};

<<<<<<< HEAD
  // Adjust FDs: Remove dependents that are not part of the node's output expressions
=======
  // Adjust FDs: Remove dependents that are not part of the node's output expressions.
>>>>>>> 3bb370b6
  const auto not_part_of_output_expressions = [&output_expressions_set](const auto& fd_dependent_expression) {
    return !output_expressions_set.contains(fd_dependent_expression);
  };

<<<<<<< HEAD
  auto valid_fds = FunctionalDependencies{fds.size()};

  const auto fd_is_invalid = [&](auto& fd) {
    // If there are no dependents left, we can discard the FD altogether
=======
  const auto fd_is_invalid = [&](auto& fd) {
    // If there are no dependents left, we can discard the FD altogether.
>>>>>>> 3bb370b6
    if (fd.dependents.empty()) {
      return true;
    }

    /**
<<<<<<< HEAD
                              * Remove FDs with determinant expressions that are
                              *  a) not part of the node's output expressions
                              *  b) are nullable
                              */
=======
    * Remove FDs with determinant expressions that are
    *  a) not part of the node's output expressions
    *  b) nullable
    */
>>>>>>> 3bb370b6
    for (const auto& fd_determinant_expression : fd.determinants) {
      if (!output_expressions_set.contains(fd_determinant_expression)) {
        return true;
      }

      const auto expression_idx = find_expression_idx(*fd_determinant_expression, output_expressions);
      if (expression_idx && lqp->is_column_nullable(*expression_idx)) {
        return true;
      }
    }
    return false;
  };

<<<<<<< HEAD
  // auto bla = std::vector<FunctionalDependency>{fds.cbegin(), fds.cend()}
=======
  auto valid_fds = FunctionalDependencies{fds.size()};
>>>>>>> 3bb370b6
  for (auto fd : fds) {
    std::erase_if(fd.dependents, not_part_of_output_expressions);
    if (fd_is_invalid(fd)) {
      continue;
    }
    valid_fds.emplace(fd);
  }

  fds = std::move(valid_fds);
<<<<<<< HEAD
  /*
  // Remove invalid or unnecessary FDs
  fds.erase(std::remove_if(fds.begin(), fds.end(),
                           [&](auto& fd) {
                             // If there are no dependents left, we can discard the FD altogether
                             if (fd.dependents.empty()) {
                               return true;
                             }*/

  /**
                              * Remove FDs with determinant expressions that are
                              *  a) not part of the node's output expressions
                              *  b) are nullable
                              */
  /*for (const auto& fd_determinant_expression : fd.determinants) {
                               if (!output_expressions_set.contains(fd_determinant_expression)) {
                                 return true;
                               }

                               const auto expression_idx =
                                   find_expression_idx(*fd_determinant_expression, output_expressions);
                               if (expression_idx && lqp->is_column_nullable(*expression_idx)) {
                                 return true;
                               }
                             }
                             return false;
                           }),
            fds.end());
*/
=======
>>>>>>> 3bb370b6

  /**
   * Future Work: Remove redundant FDs. For example:
   *               - {a, b} => {c, SUM(d)}
   *               - {a}    => {b, c}
   *              Because we already have {a} => {c}, we do not need {a, b} => {c}. Therefore, we should change our set
   *              of FDs to the following:
   *               - {a, b} => {SUM(d)}
   *               - {a}    => {b, c}
   */
}

std::shared_ptr<AbstractLQPNode> find_diamond_origin_node(const std::shared_ptr<AbstractLQPNode>& union_root_node) {
  Assert(union_root_node->type == LQPNodeType::Union, "Expecting UnionNode as the diamond's root node.");
  DebugAssert(union_root_node->input_count() > 1, "Diamond root node does not have two inputs.");
  bool is_diamond = true;
  std::optional<std::shared_ptr<AbstractLQPNode>> diamond_origin_node;
  visit_lqp(union_root_node, [&](const auto& diamond_node) {
    if (diamond_node == union_root_node) {
      return LQPVisitation::VisitInputs;
    }
    if (!is_diamond) {
      return LQPVisitation::DoNotVisitInputs;
    }

    if (diamond_node->output_count() > 1) {
      if (!diamond_origin_node) {
        diamond_origin_node = diamond_node;
      } else {
        // The LQP traversal should always end in the same origin node having multiple outputs. Since we found two
        // different origin nodes, we abort the traversal.
        is_diamond = false;
      }
      return LQPVisitation::DoNotVisitInputs;
    }

    if (!diamond_node->left_input()) {
      // The traversal ends because we reached a MockNode, StoredTableNode or StaticTableNode. Since we did not find a
      // node with multiple outputs yet, union_root_node cannot be considered the root of a diamond.
      is_diamond = false;
    }

    return LQPVisitation::VisitInputs;
  });

  if (is_diamond && diamond_origin_node) {
    return *diamond_origin_node;
  }
  return nullptr;
}

}  // namespace hyrise<|MERGE_RESOLUTION|>--- conflicted
+++ resolved
@@ -441,12 +441,7 @@
     }
 
     const auto original_column_id = column_expression->original_column_id;
-<<<<<<< HEAD
-    if (std::any_of(column_ids.cbegin(), column_ids.cend(),
-                    [&](const auto column_id) { return column_id == original_column_id; }) &&
-=======
     if (std::find(column_ids.cbegin(), column_ids.cend(), original_column_id) != column_ids.cend() &&
->>>>>>> 3bb370b6
         *column_expression->original_node.lock() == lqp_node) {
       [[maybe_unused]] const auto [_, success] = column_expressions.emplace(column_expression);
       DebugAssert(success, "Did not expect multiple column expressions for the same column id.");
@@ -456,16 +451,6 @@
   return column_expressions;
 }
 
-<<<<<<< HEAD
-bool contains_matching_unique_column_combination(
-    const std::shared_ptr<UniqueColumnCombinations>& unique_column_combinations,
-    const ExpressionUnorderedSet& expressions) {
-  DebugAssert(!unique_column_combinations->empty(), "Invalid input: Set of UCCs should not be empty.");
-  DebugAssert(!expressions.empty(), "Invalid input: Set of expressions should not be empty.");
-
-  // Look for a unique column combination that is based on a subset of the given expressions.
-  for (const auto& ucc : *unique_column_combinations) {
-=======
 bool contains_matching_unique_column_combination(const UniqueColumnCombinations& unique_column_combinations,
                                                  const ExpressionUnorderedSet& expressions) {
   DebugAssert(!unique_column_combinations.empty(), "Invalid input: Set of UCCs should not be empty.");
@@ -473,7 +458,6 @@
 
   // Look for a unique column combination that is based on a subset of the given expressions.
   for (const auto& ucc : unique_column_combinations) {
->>>>>>> 3bb370b6
     if (ucc.expressions.size() <= expressions.size() &&
         std::all_of(ucc.expressions.cbegin(), ucc.expressions.cend(),
                     [&](const auto& ucc_expression) { return expressions.contains(ucc_expression); })) {
@@ -485,16 +469,9 @@
   return false;
 }
 
-<<<<<<< HEAD
-FunctionalDependencies fds_from_unique_column_combinations(
-    const std::shared_ptr<const AbstractLQPNode>& lqp,
-    const std::shared_ptr<UniqueColumnCombinations>& unique_column_combinations) {
-  Assert(!unique_column_combinations->empty(), "Did not expect empty vector of unique constraints");
-=======
 FunctionalDependencies fds_from_unique_column_combinations(const std::shared_ptr<const AbstractLQPNode>& lqp,
                                                            const UniqueColumnCombinations& unique_column_combinations) {
   Assert(!unique_column_combinations.empty(), "Did not expect empty vector of UCCs.");
->>>>>>> 3bb370b6
 
   auto fds = FunctionalDependencies{};
 
@@ -507,11 +484,7 @@
     }
   }
 
-<<<<<<< HEAD
-  for (const auto& ucc : *unique_column_combinations) {
-=======
   for (const auto& ucc : unique_column_combinations) {
->>>>>>> 3bb370b6
     auto determinants = ucc.expressions;
 
     // (1) Verify whether we can create an FD from the given UCC (non-nullable determinant expressions).
@@ -552,40 +525,22 @@
   const auto& output_expressions = lqp->output_expressions();
   const auto& output_expressions_set = ExpressionUnorderedSet{output_expressions.cbegin(), output_expressions.cend()};
 
-<<<<<<< HEAD
-  // Adjust FDs: Remove dependents that are not part of the node's output expressions
-=======
   // Adjust FDs: Remove dependents that are not part of the node's output expressions.
->>>>>>> 3bb370b6
   const auto not_part_of_output_expressions = [&output_expressions_set](const auto& fd_dependent_expression) {
     return !output_expressions_set.contains(fd_dependent_expression);
   };
 
-<<<<<<< HEAD
-  auto valid_fds = FunctionalDependencies{fds.size()};
-
-  const auto fd_is_invalid = [&](auto& fd) {
-    // If there are no dependents left, we can discard the FD altogether
-=======
   const auto fd_is_invalid = [&](auto& fd) {
     // If there are no dependents left, we can discard the FD altogether.
->>>>>>> 3bb370b6
     if (fd.dependents.empty()) {
       return true;
     }
 
     /**
-<<<<<<< HEAD
-                              * Remove FDs with determinant expressions that are
-                              *  a) not part of the node's output expressions
-                              *  b) are nullable
-                              */
-=======
-    * Remove FDs with determinant expressions that are
-    *  a) not part of the node's output expressions
-    *  b) nullable
-    */
->>>>>>> 3bb370b6
+     * Remove FDs with determinant expressions that are
+     *  a) not part of the node's output expressions
+     *  b) nullable
+     */
     for (const auto& fd_determinant_expression : fd.determinants) {
       if (!output_expressions_set.contains(fd_determinant_expression)) {
         return true;
@@ -599,11 +554,7 @@
     return false;
   };
 
-<<<<<<< HEAD
-  // auto bla = std::vector<FunctionalDependency>{fds.cbegin(), fds.cend()}
-=======
   auto valid_fds = FunctionalDependencies{fds.size()};
->>>>>>> 3bb370b6
   for (auto fd : fds) {
     std::erase_if(fd.dependents, not_part_of_output_expressions);
     if (fd_is_invalid(fd)) {
@@ -613,38 +564,6 @@
   }
 
   fds = std::move(valid_fds);
-<<<<<<< HEAD
-  /*
-  // Remove invalid or unnecessary FDs
-  fds.erase(std::remove_if(fds.begin(), fds.end(),
-                           [&](auto& fd) {
-                             // If there are no dependents left, we can discard the FD altogether
-                             if (fd.dependents.empty()) {
-                               return true;
-                             }*/
-
-  /**
-                              * Remove FDs with determinant expressions that are
-                              *  a) not part of the node's output expressions
-                              *  b) are nullable
-                              */
-  /*for (const auto& fd_determinant_expression : fd.determinants) {
-                               if (!output_expressions_set.contains(fd_determinant_expression)) {
-                                 return true;
-                               }
-
-                               const auto expression_idx =
-                                   find_expression_idx(*fd_determinant_expression, output_expressions);
-                               if (expression_idx && lqp->is_column_nullable(*expression_idx)) {
-                                 return true;
-                               }
-                             }
-                             return false;
-                           }),
-            fds.end());
-*/
-=======
->>>>>>> 3bb370b6
 
   /**
    * Future Work: Remove redundant FDs. For example:
