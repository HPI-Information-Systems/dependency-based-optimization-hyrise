--- conflicted
+++ resolved
@@ -31,15 +31,11 @@
    *     expressions.
    * (2) Creates a new unique column combination from the group-by expressions if not already existing.
    */
-<<<<<<< HEAD
-  std::shared_ptr<UniqueColumnCombinations> unique_column_combinations() const override;
+  UniqueColumnCombinations unique_column_combinations() const override;
 
   std::shared_ptr<OrderDependencies> order_dependencies() const override;
 
   std::shared_ptr<InclusionDependencies> inclusion_dependencies() const override;
-=======
-  UniqueColumnCombinations unique_column_combinations() const override;
->>>>>>> 3bb370b6
 
   // Returns non-trivial FDs from the left input node that remain valid.
   FunctionalDependencies non_trivial_functional_dependencies() const override;
