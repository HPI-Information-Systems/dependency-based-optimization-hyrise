#pragma once

#include <optional>
#include <vector>

#include "abstract_lqp_node.hpp"
#include "expression/abstract_expression.hpp"
#include "expression/lqp_column_expression.hpp"
#include "storage/index/index_statistics.hpp"

namespace hyrise {

class LQPColumnExpression;
class TableStatistics;

/**
 * Represents a Table from the StorageManager in an LQP
 *
 * Holds Column and Chunk pruning information.
 */
class StoredTableNode : public EnableMakeForLQPNode<StoredTableNode>, public AbstractLQPNode {
 public:
  explicit StoredTableNode(const std::string& init_table_name);

  std::shared_ptr<LQPColumnExpression> get_column(const std::string& name) const;

  /**
   * @defgroup ColumnIDs and ChunkIDs to be pruned from the stored Table.
   * Both vectors need to be sorted and must no contain duplicates when passed to `set_pruned_{chunk/column}_ids()`
   *
   * @{
   */
  void set_pruned_chunk_ids(const std::vector<ChunkID>& pruned_chunk_ids);
  const std::vector<ChunkID>& pruned_chunk_ids() const;

  void set_pruned_column_ids(const std::vector<ColumnID>& pruned_column_ids);
  const std::vector<ColumnID>& pruned_column_ids() const;
  /** @} */

  std::vector<IndexStatistics> indexes_statistics() const;

  std::string description(const DescriptionMode mode = DescriptionMode::Short) const override;
  std::vector<std::shared_ptr<AbstractExpression>> output_expressions() const override;
  bool is_column_nullable(const ColumnID column_id) const override;

<<<<<<< HEAD
  // Generates unique column combinations from table's key constraints and pays respect to pruned columns.
  std::shared_ptr<UniqueColumnCombinations> unique_column_combinations() const override;

  std::shared_ptr<OrderDependencies> order_dependencies() const override;

  std::shared_ptr<InclusionDependencies> inclusion_dependencies() const override;
=======
  // Generates unique column combinations from a table's key constraints. Drops UCCs that include pruned columns.
  UniqueColumnCombinations unique_column_combinations() const override;
>>>>>>> 3bb370b6

  const std::string table_name;

  // By default, the StoredTableNode takes its statistics from the table. This field can be used to overwrite these
  // statistics if they have changed from the original table, e.g., as the result of chunk pruning.
  std::shared_ptr<TableStatistics> table_statistics;

 protected:
  size_t _on_shallow_hash() const override;
  std::shared_ptr<AbstractLQPNode> _on_shallow_copy(LQPNodeMapping& node_mapping) const override;
  bool _on_shallow_equals(const AbstractLQPNode& rhs, const LQPNodeMapping& node_mapping) const override;
  std::shared_ptr<const StoredTableNode> _get_or_find_referenced_node(const std::string& table_name) const;

 private:
  mutable std::optional<std::vector<std::shared_ptr<AbstractExpression>>> _output_expressions;
  std::vector<ChunkID> _pruned_chunk_ids;
  std::vector<ColumnID> _pruned_column_ids;
  mutable std::unordered_map<std::string, std::weak_ptr<const StoredTableNode>> _ind_stored_table_node_cache;
};

}  // namespace hyrise<|MERGE_RESOLUTION|>--- conflicted
+++ resolved
@@ -43,17 +43,12 @@
   std::vector<std::shared_ptr<AbstractExpression>> output_expressions() const override;
   bool is_column_nullable(const ColumnID column_id) const override;
 
-<<<<<<< HEAD
-  // Generates unique column combinations from table's key constraints and pays respect to pruned columns.
-  std::shared_ptr<UniqueColumnCombinations> unique_column_combinations() const override;
+  // Generates unique column combinations from a table's key constraints. Drops UCCs that include pruned columns.
+  UniqueColumnCombinations unique_column_combinations() const override;
 
   std::shared_ptr<OrderDependencies> order_dependencies() const override;
 
   std::shared_ptr<InclusionDependencies> inclusion_dependencies() const override;
-=======
-  // Generates unique column combinations from a table's key constraints. Drops UCCs that include pruned columns.
-  UniqueColumnCombinations unique_column_combinations() const override;
->>>>>>> 3bb370b6
 
   const std::string table_name;
 
