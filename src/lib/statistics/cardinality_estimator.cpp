--- conflicted
+++ resolved
@@ -419,14 +419,6 @@
   // TODO(anybody) Complex predicates are not processed right now and statistics objects are forwarded.
   //               That implies estimating a selectivity of 1 for such predicates.
   if (!operator_scan_predicates) {
-<<<<<<< HEAD
-    // We might not have resolved the predicate because it contains subqueries. Unfortunately, we do not know the
-    // values of predicates on uncorrelated subquery results before query execution. However, if the predicate has an
-    // equals or between condition, it acts as a filter comparable to a semi-join with the join key of the subquery
-    // result (see examples below). We obtain such predicates with subquery results from the JoinToPredicateRewriteRule.
-    // This rule also checks that all preconditions are met to ensure correct query results. Thus, we do not check them
-    // here. For more information about this query rewrite, see `join_to_predicate_rewrite_rule.hpp`.
-=======
     // We can obtain predicates with subquery results from the JoinToPredicateRewriteRule, which turns (semi-)joins
     // into predicates. OperatorScanPredicate::from_expression(...) cannot resolve these predicates. They act as a
     // filter comparable to a semi-join with the join key of the subquery result (see examples below).
@@ -471,7 +463,6 @@
     //               |                                             |
     //   [ StoredTableNode web_sales ]                  [ StoredTableNode date_dim ]
     //
->>>>>>> c0da2f66
     const auto predicate_expression = std::dynamic_pointer_cast<AbstractPredicateExpression>(predicate);
     if (!predicate_expression) {
       return input_table_statistics;
@@ -483,12 +474,8 @@
     auto column_expression = std::shared_ptr<AbstractExpression>{};
     const auto predicate_condition = predicate_expression->predicate_condition;
 
-    // Case (i): Binary predicate with column = <subquery>. Equivalent to a semi-join with a table containing one row.
-<<<<<<< HEAD
-=======
     // The assumption is that a predicate before filters for one tuple from a unique column. This was checked by the
     // JoinToPredicateRewriteRule.
->>>>>>> c0da2f66
     // Example query:
     //     SELECT n_name FROM nation WHERE n_regionkey = (SELECT r_regionkey FROM region WHERE r_name = 'ASIA');
     // We can get the statistics directly from the LQPSubqueryExpression.
@@ -519,11 +506,7 @@
     //      WHERE ws_sold_date_sk BETWEEN (SELECT MIN(d_date_sk) FROM date_dim WHERE d_year = 2000)
     //                                AND (SELECT MAX(d_date_sk) FROM date_dim WHERE d_year = 2000);
     // However, we must ensure that we have a min/max aggregate to get the the lower/upper bound of the join key.
-<<<<<<< HEAD
-    if (predicate_condition == PredicateCondition::BetweenInclusive) {
-=======
     if (is_between_predicate_condition(predicate_condition)) {
->>>>>>> c0da2f66
       column_expression = arguments[0];
       const auto& lower_bound_subquery = std::dynamic_pointer_cast<LQPSubqueryExpression>(arguments[1]);
       const auto& upper_bound_subquery = std::dynamic_pointer_cast<LQPSubqueryExpression>(arguments[2]);
@@ -551,14 +534,10 @@
       // Check that the AggregateFunctions are as expected and are performed on the same column, and the nodes have the
       // same input. The predicate must look like `BETWEEN (SELECT MIN(key) ...) AND (SELECT MAX(key) ...))`. The
       // aggregates guarantee to select the minimal and maximal join key of the underlying subquery. Furthermore, they
-<<<<<<< HEAD
-      // must both operate on the same join key and on the same input so preserve all join keys.
-=======
       // must both operate on the same join key and on the same input so preserve all join keys. A side effect of
       // enforcing the same input node is that the aggregates must stem from the same subquery, which is only possible
       // from a query rewrite. If they stem from a user's query, there would be two subqueries (whose operators will be
       // de-duplicated in the LQPTranslator).
->>>>>>> c0da2f66
       auto subquery_origin_node = lower_bound_lqp.left_input();
 
       if (lower_bound_aggregate_expression->aggregate_function != AggregateFunction::Min ||
@@ -584,13 +563,9 @@
       if (subquery_origin_node->type == LQPNodeType::Aggregate) {
         const auto& node_expressions = subquery_origin_node->node_expressions;
         // Check that the AggregateNode only aggregates the min and max join key. By checking the number of node
-<<<<<<< HEAD
-        // expressions, we also ensure the values are not grouped by any column.
-=======
         // expressions, we also ensure the values are not grouped by any column: If the AggregateNode has two node
         // expressions, one is the MIN(...) and one is the MAX(...), there cannot be another node expression for a
         // GROUP BY column.
->>>>>>> c0da2f66
         if (node_expressions.size() != 2 || !find_expression_idx(*lower_bound_aggregate_expression, node_expressions) ||
             !find_expression_idx(*upper_bound_aggregate_expression, node_expressions)) {
           return input_table_statistics;
