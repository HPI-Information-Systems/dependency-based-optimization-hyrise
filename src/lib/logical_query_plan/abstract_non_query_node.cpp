--- conflicted
+++ resolved
@@ -14,8 +14,7 @@
   Fail("Node does not return any column");
 }
 
-<<<<<<< HEAD
-std::shared_ptr<UniqueColumnCombinations> AbstractNonQueryNode::unique_column_combinations() const {
+UniqueColumnCombinations AbstractNonQueryNode::unique_column_combinations() const {
   Fail("Node does not support unique column combinations.");
 }
 
@@ -27,12 +26,6 @@
   Fail("Node does not support inclusion depedencies.");
 }
 
-=======
-UniqueColumnCombinations AbstractNonQueryNode::unique_column_combinations() const {
-  Fail("Node does not support unique column combinations.");
-}
-
->>>>>>> 3bb370b6
 FunctionalDependencies AbstractNonQueryNode::non_trivial_functional_dependencies() const {
   Fail("Node does not support functional dependencies.");
 }
