--- conflicted
+++ resolved
@@ -28,17 +28,12 @@
   return left_input()->is_column_nullable(column_id) || right_input()->is_column_nullable(column_id);
 }
 
-<<<<<<< HEAD
-std::shared_ptr<UniqueColumnCombinations> ExceptNode::unique_column_combinations() const {
-=======
 UniqueColumnCombinations ExceptNode::unique_column_combinations() const {
->>>>>>> 3bb370b6
   // Because EXCEPT acts as a pure filter for the left input table, all unique column combinations from the left input
   // node remain valid.
   return _forward_left_unique_column_combinations();
 }
 
-<<<<<<< HEAD
 std::shared_ptr<OrderDependencies> ExceptNode::order_dependencies() const {
   return _forward_left_order_dependencies();
 }
@@ -47,8 +42,6 @@
   return std::make_shared<InclusionDependencies>();
 }
 
-=======
->>>>>>> 3bb370b6
 FunctionalDependencies ExceptNode::non_trivial_functional_dependencies() const {
   // The right input node is used for filtering only. It does not contribute any FDs.
   return left_input()->non_trivial_functional_dependencies();
