#include "abstract_lqp_node.hpp"

#include <algorithm>
#include <unordered_map>
#include <unordered_set>
#include <utility>

#include <boost/container_hash/hash.hpp>

#include "expression/abstract_expression.hpp"
#include "expression/expression_utils.hpp"
#include "expression/lqp_column_expression.hpp"
#include "expression/lqp_subquery_expression.hpp"
#include "hyrise.hpp"
#include "join_node.hpp"
#include "logical_query_plan/stored_table_node.hpp"
#include "lqp_utils.hpp"
#include "predicate_node.hpp"
#include "stored_table_node.hpp"
#include "update_node.hpp"
#include "utils/assert.hpp"
#include "utils/print_utils.hpp"

namespace {

using namespace hyrise;  // NOLINT(build/namespaces)

void collect_lqps_in_plan(const AbstractLQPNode& lqp, std::unordered_set<std::shared_ptr<AbstractLQPNode>>& lqps);

/**
 * Utility for operator<<(std::ostream, AbstractLQPNode)
 * Put all LQPs found in an @param expression into @param lqps
 */
void collect_lqps_from_expression(const std::shared_ptr<AbstractExpression>& expression,
                                  std::unordered_set<std::shared_ptr<AbstractLQPNode>>& lqps) {
  visit_expression(expression, [&](const auto& sub_expression) {
    const auto subquery_expression = std::dynamic_pointer_cast<const LQPSubqueryExpression>(sub_expression);
    if (!subquery_expression) {
      return ExpressionVisitation::VisitArguments;
    }

    lqps.emplace(subquery_expression->lqp);
    collect_lqps_in_plan(*subquery_expression->lqp, lqps);
    return ExpressionVisitation::VisitArguments;
  });
}

/**
 * Utility for operator<<(std::ostream, AbstractLQPNode)
 * Put all LQPs found in expressions in plan @param lqp into @param lqps
 */
void collect_lqps_in_plan(const AbstractLQPNode& lqp, std::unordered_set<std::shared_ptr<AbstractLQPNode>>& lqps) {
  for (const auto& node_expression : lqp.node_expressions) {
    collect_lqps_from_expression(node_expression, lqps);
  }

  if (lqp.left_input()) {
    collect_lqps_in_plan(*lqp.left_input(), lqps);
  }

  if (lqp.right_input()) {
    collect_lqps_in_plan(*lqp.right_input(), lqps);
  }
}

}  // namespace

namespace hyrise {

AbstractLQPNode::AbstractLQPNode(LQPNodeType node_type,
                                 const std::vector<std::shared_ptr<AbstractExpression>>& init_node_expressions)
    : type(node_type), node_expressions(init_node_expressions) {}

AbstractLQPNode::~AbstractLQPNode() {
  Assert(_outputs.empty(),
         "There are outputs that should still reference this node. Thus this node shouldn't get deleted");

  // We're in the destructor, thus we must make sure we're not calling any virtual methods - so we're doing the removal
  // directly instead of calling set_left_input/right_input(nullptr)
  if (_inputs[0]) {
    _inputs[0]->_remove_output_pointer(*this);
  }

  if (_inputs[1]) {
    _inputs[1]->_remove_output_pointer(*this);
  }
}

size_t AbstractLQPNode::hash() const {
  size_t hash{0};

  visit_lqp(shared_from_this(), [&hash](const auto& node) {
    if (node) {
      for (const auto& expression : node->node_expressions) {
        boost::hash_combine(hash, expression->hash());
      }
      boost::hash_combine(hash, node->type);
      boost::hash_combine(hash, node->_on_shallow_hash());
      return LQPVisitation::VisitInputs;
    }

    return LQPVisitation::DoNotVisitInputs;
  });

  return hash;
}

size_t AbstractLQPNode::_on_shallow_hash() const {
  return 0;
}

std::shared_ptr<AbstractLQPNode> AbstractLQPNode::left_input() const {
  return _inputs[0];
}

std::shared_ptr<AbstractLQPNode> AbstractLQPNode::right_input() const {
  return _inputs[1];
}

std::shared_ptr<AbstractLQPNode> AbstractLQPNode::input(LQPInputSide side) const {
  const auto input_index = static_cast<int>(side);
  return _inputs[input_index];
}

void AbstractLQPNode::set_left_input(const std::shared_ptr<AbstractLQPNode>& left) {
  set_input(LQPInputSide::Left, left);
}

void AbstractLQPNode::set_right_input(const std::shared_ptr<AbstractLQPNode>& right) {
  DebugAssert(right == nullptr || type == LQPNodeType::Join || type == LQPNodeType::Union ||
                  type == LQPNodeType::Update || type == LQPNodeType::Intersect || type == LQPNodeType::Except ||
                  type == LQPNodeType::ChangeMetaTable || type == LQPNodeType::Mock,
              "This node type does not accept a right input");
  set_input(LQPInputSide::Right, right);
}

void AbstractLQPNode::set_input(LQPInputSide side, const std::shared_ptr<AbstractLQPNode>& input) {
  DebugAssert(side == LQPInputSide::Left || input == nullptr || type == LQPNodeType::Join ||
                  type == LQPNodeType::Union || type == LQPNodeType::Update || type == LQPNodeType::Intersect ||
                  type == LQPNodeType::Except || type == LQPNodeType::ChangeMetaTable || type == LQPNodeType::Mock,
              "This node type does not accept a right input");

  // We need a reference to _inputs[input_idx], so not calling this->input(side)
  auto& current_input = _inputs[static_cast<int>(side)];

  if (current_input == input) {
    return;
  }

  // Untie from previous input
  if (current_input) {
    current_input->_remove_output_pointer(*this);
  }

  /**
   * Tie in the new input
   */
  current_input = input;
  if (current_input) {
    current_input->_add_output_pointer(shared_from_this());
  }
}

size_t AbstractLQPNode::input_count() const {
  /**
   * Testing the shared_ptrs for null in _inputs to determine input count
   */
  return _inputs.size() - std::count(_inputs.cbegin(), _inputs.cend(), nullptr);
}

LQPInputSide AbstractLQPNode::get_input_side(const std::shared_ptr<AbstractLQPNode>& output) const {
  if (output->_inputs[0].get() == this) {
    return LQPInputSide::Left;
  }

  if (output->_inputs[1].get() == this) {
    return LQPInputSide::Right;
  }

  Fail("Specified output node is not actually an output node of this node.");
}

std::vector<LQPInputSide> AbstractLQPNode::get_input_sides() const {
  std::vector<LQPInputSide> input_sides;
  input_sides.reserve(_outputs.size());

  for (const auto& output_weak_ptr : _outputs) {
    const auto output = output_weak_ptr.lock();
    DebugAssert(output, "Failed to lock output");
    input_sides.emplace_back(get_input_side(output));
  }

  return input_sides;
}

std::vector<std::shared_ptr<AbstractLQPNode>> AbstractLQPNode::outputs() const {
  std::vector<std::shared_ptr<AbstractLQPNode>> outputs;
  outputs.reserve(_outputs.size());

  for (const auto& output_weak_ptr : _outputs) {
    const auto output = output_weak_ptr.lock();
    DebugAssert(output, "Failed to lock output");
    outputs.emplace_back(output);
  }

  return outputs;
}

// clang-tidy wants this to be const. Technically, it could be, but as this node will be modified via set_input, it is
// syntactically incorrect.
void AbstractLQPNode::remove_output(const std::shared_ptr<AbstractLQPNode>& output) {  // NOLINT
  const auto input_side = get_input_side(output);
  // set_input() will untie the nodes
  output->set_input(input_side, nullptr);
}

void AbstractLQPNode::clear_outputs() {
  // Don't use for-each loop here, as remove_output manipulates the _outputs vector
  while (!_outputs.empty()) {
    auto output = _outputs.front().lock();
    DebugAssert(output, "Failed to lock output");
    remove_output(output);
  }
}

std::vector<LQPOutputRelation> AbstractLQPNode::output_relations() const {
  std::vector<LQPOutputRelation> output_relations(output_count());

  const auto outputs = this->outputs();
  const auto input_sides = get_input_sides();

  const auto output_relation_count = output_relations.size();
  for (auto output_idx = size_t{0}; output_idx < output_relation_count; ++output_idx) {
    output_relations[output_idx] = LQPOutputRelation{outputs[output_idx], input_sides[output_idx]};
  }

  return output_relations;
}

size_t AbstractLQPNode::output_count() const {
  return _outputs.size();
}

std::shared_ptr<AbstractLQPNode> AbstractLQPNode::deep_copy(LQPNodeMapping node_mapping) const {
<<<<<<< HEAD
  const auto& copy = _deep_copy_impl(node_mapping);
=======
  const auto copy = _deep_copy_impl(node_mapping);
>>>>>>> 83d6b849

  // Predicates that contain uncorrelated subqueries cannot be used for chunk pruning in the optimization phase since we
  // do not know the predicate value yet. However, the ChunkPruningRule attaches the corresponding PredicateNodes to the
  // StoreTableNode of the table the predicates are performed on. We attach the translated Predicates (i.e., TableScans)
  // to the GetTable operators so they can use them for pruning during execution, when the subqueries might have already
  // been executed and the predicate value is known. During a deep_copy, we must set the copied PredicateNodes as
  // prunable subquery predicates of the StoredTableNode after copying: Due to the recursion into the inputs of each
  // LQP node, the PredicateNodes are copied after the StoredTableNodes.
  for (const auto& [node, node_copy] : node_mapping) {
    if (node->type != LQPNodeType::StoredTable) {
      continue;
    }

    const auto& stored_table_node = static_cast<const StoredTableNode&>(*node);
    const auto& prunable_subquery_predicates = stored_table_node.prunable_subquery_predicates();
    if (prunable_subquery_predicates.empty()) {
      continue;
    }

    // Find the copies of the original PredicateNodes and set them as prunable subquery predicates of the
    // StoredTableNode copy.
    auto prunable_subquery_predicates_copy = std::vector<std::weak_ptr<AbstractLQPNode>>{};
    prunable_subquery_predicates_copy.reserve(prunable_subquery_predicates.size());
    for (const auto& predicate_node : prunable_subquery_predicates) {
      DebugAssert(node_mapping.contains(predicate_node), "Could not find referenced node. LQP is invalid.");
      prunable_subquery_predicates_copy.emplace_back(node_mapping.at(predicate_node));
    }
    static_cast<StoredTableNode&>(*node_copy).set_prunable_subquery_predicates(prunable_subquery_predicates_copy);
  }

  return copy;
}

bool AbstractLQPNode::shallow_equals(const AbstractLQPNode& rhs, const LQPNodeMapping& node_mapping) const {
  if (type != rhs.type) {
    return false;
  }
  return _on_shallow_equals(rhs, node_mapping);
}

std::vector<std::shared_ptr<AbstractExpression>> AbstractLQPNode::output_expressions() const {
  Assert(left_input() && !right_input(),
         "Can only forward input expressions iff there is a left input and no right input");
  return left_input()->output_expressions();
}

std::optional<ColumnID> AbstractLQPNode::find_column_id(const AbstractExpression& expression) const {
  const auto& expressions_of_output = output_expressions();
  return find_expression_idx(expression, expressions_of_output);
}

ColumnID AbstractLQPNode::get_column_id(const AbstractExpression& expression) const {
  const auto column_id = find_column_id(expression);
<<<<<<< HEAD
  Assert(column_id, "This node has no column '" + expression.as_column_name() + "'");
=======
  Assert(column_id, "This node has no column '" + expression.as_column_name() + "'.");
>>>>>>> 83d6b849
  return *column_id;
}

bool AbstractLQPNode::has_output_expressions(const ExpressionUnorderedSet& expressions) const {
  const auto& output_expressions = this->output_expressions();
  return contains_all_expressions(expressions, output_expressions);
}

bool AbstractLQPNode::is_column_nullable(const ColumnID column_id) const {
  // Default behaviour: Forward from input
  Assert(left_input() && !right_input(),
         "Can forward nullability from input iff there is a left input and no right input");
  return left_input()->is_column_nullable(column_id);
}

bool AbstractLQPNode::has_matching_ucc(const ExpressionUnorderedSet& expressions) const {
  Assert(!expressions.empty(), "Invalid input. Set of expressions should not be empty.");
  DebugAssert(has_output_expressions(expressions),
              "The given expressions are not a subset of the LQP's output expressions.");

  const auto& unique_column_combinations = this->unique_column_combinations();
  if (unique_column_combinations.empty()) {
    return false;
  }

  return contains_matching_unique_column_combination(unique_column_combinations, expressions);
}

bool AbstractLQPNode::has_matching_ind(const ExpressionUnorderedSet& expressions,
                                       const AbstractLQPNode& included_node) const {
  Assert(!expressions.empty(), "Invalid input. Set of expressions should not be empty.");
  DebugAssert(has_output_expressions(expressions),
              "The given expressions are not a subset of the LQP's output expressions.");

  // Check if there is an IND matching the expressions.
  const auto& inclusion_dependencies = this->inclusion_dependencies();
  if (inclusion_dependencies.empty()) {
    return false;
  }

  const auto& inds = find_matching_inclusion_dependencies(inclusion_dependencies, expressions);
  if (inds.empty()) {
    return false;
  }

  // Check that all referenced columns are still present in the other LQPNode.
  const auto& output_expressions = included_node.output_expressions();
  auto preserved_column_ids =
      std::unordered_map<std::shared_ptr<Table>, std::unordered_set<ColumnID>>{output_expressions.size()};
  for (const auto& expression : output_expressions) {
    if (const auto& lqp_column_expression = std::dynamic_pointer_cast<LQPColumnExpression>(expression)) {
      const auto original_node = lqp_column_expression->original_node.lock();
      Assert(original_node, "Could not resolve original node. LQP is invalid.");
      if (original_node->type != LQPNodeType::StoredTable) {
        continue;
      }

      const auto& stored_table_node = static_cast<const StoredTableNode&>(*original_node);
      const auto& table = Hyrise::get().storage_manager.get_table(stored_table_node.table_name);
      preserved_column_ids[table].emplace(lqp_column_expression->original_column_id);
    }
  }

  for (const auto& ind : inds) {
    const auto& ind_column_ids = ind.included_column_ids;
    const auto& original_table = ind.included_table;
    if (std::all_of(ind_column_ids.cbegin(), ind_column_ids.cend(),
                    [&](const auto column_id) { return preserved_column_ids[original_table].contains(column_id); })) {
      return true;
    }
  }

  return false;
}

bool AbstractLQPNode::has_matching_od(
    const std::vector<std::shared_ptr<AbstractExpression>>& ordering_expressions,
    const std::vector<std::shared_ptr<AbstractExpression>>& ordered_expressions) const {
  Assert(!ordering_expressions.empty(), "Invalid input. List of ordering expressions should not be empty.");
  DebugAssert(has_output_expressions({ordering_expressions.cbegin(), ordering_expressions.cend()}),
              "The given ordering expressions are not a subset of the LQP's output expressions.");
  Assert(!ordered_expressions.empty(), "Invalid input. List of ordered expressions should not be empty.");
  DebugAssert(has_output_expressions({ordered_expressions.cbegin(), ordered_expressions.cend()}),
              "The given ordered expressions are not a subset of the LQP's output expressions.");

  const auto& order_dependencies = this->order_dependencies();
  if (order_dependencies.empty()) {
    return false;
  }

  return contains_matching_order_dependency(order_dependencies, ordering_expressions, ordered_expressions);
}

FunctionalDependencies AbstractLQPNode::functional_dependencies() const {
  // (1) Gather non-trivial FDs and perform sanity checks.
  const auto& non_trivial_fds = non_trivial_functional_dependencies();
  if constexpr (HYRISE_DEBUG) {
    auto fds = FunctionalDependencies{};
    const auto& output_expressions = this->output_expressions();
    const auto& output_expressions_set = ExpressionUnorderedSet{output_expressions.cbegin(), output_expressions.cend()};

    for (const auto& fd : non_trivial_fds) {
      auto [_, inserted] = fds.insert(fd);
      Assert(inserted, "FDs with the same set of determinant expressions should be merged.");

      for (const auto& fd_determinant_expression : fd.determinants) {
        Assert(output_expressions_set.contains(fd_determinant_expression),
               "Expected FD's determinant expressions to be a subset of the node's output expressions.");
        Assert(!is_column_nullable(get_column_id(*fd_determinant_expression)),
               "Expected FD's determinant expressions to be non-nullable.");
      }
      Assert(std::all_of(fd.dependents.cbegin(), fd.dependents.cend(),
                         [&output_expressions_set](const auto& fd_dependent_expression) {
                           return output_expressions_set.contains(fd_dependent_expression);
                         }),
             "Expected the FD's dependent expressions to be a subset of the node's output expressions.");
    }
  }

  // (2) Derive trivial FDs from the node's unique column combinations and order dependencies.
  const auto& unique_column_combinations = this->unique_column_combinations();
  const auto& order_dependencies = this->order_dependencies();
  // Early exit if there are no UCCs and ODs.
  if (unique_column_combinations.empty() && order_dependencies.empty()) {
    return non_trivial_fds;
  }

  auto trivial_fds = FunctionalDependencies{};
  if (!unique_column_combinations.empty()) {
    trivial_fds = fds_from_unique_column_combinations(shared_from_this(), unique_column_combinations);
  }

  if (!order_dependencies.empty()) {
    trivial_fds = union_fds(trivial_fds, fds_from_order_dependencies(shared_from_this(), order_dependencies));
  }

  // (3) Merge and return FDs.
  return union_fds(non_trivial_fds, trivial_fds);
}

FunctionalDependencies AbstractLQPNode::non_trivial_functional_dependencies() const {
  if (left_input()) {
    Assert(!right_input(), "Expected single input node for implicit FD forwarding. Please override this function.");
    return left_input()->non_trivial_functional_dependencies();
  }

  // For instance, StoredTableNode or StaticTableNode cannot provide any non-trivial FDs.
  return {};
}

bool AbstractLQPNode::operator==(const AbstractLQPNode& rhs) const {
  if (this == &rhs) {
    return true;
  }
  return !lqp_find_subplan_mismatch(shared_from_this(), rhs.shared_from_this());
}

bool AbstractLQPNode::operator!=(const AbstractLQPNode& rhs) const {
  return !operator==(rhs);
}

std::shared_ptr<AbstractLQPNode> AbstractLQPNode::_deep_copy_impl(LQPNodeMapping& node_mapping) const {
  auto copied_left_input = std::shared_ptr<AbstractLQPNode>{};
  auto copied_right_input = std::shared_ptr<AbstractLQPNode>{};

  if (left_input()) {
    copied_left_input = left_input()->_deep_copy_impl(node_mapping);
  }

  if (right_input()) {
    copied_right_input = right_input()->_deep_copy_impl(node_mapping);
  }

  auto copy = _shallow_copy(node_mapping);
  copy->set_left_input(copied_left_input);
  copy->set_right_input(copied_right_input);

  return copy;
}

std::shared_ptr<AbstractLQPNode> AbstractLQPNode::_shallow_copy(LQPNodeMapping& node_mapping) const {
  const auto node_mapping_iter = node_mapping.find(shared_from_this());

  // Handle diamond shapes in the LQP; don't copy nodes twice
  if (node_mapping_iter != node_mapping.end()) {
    return node_mapping_iter->second;
  }

  auto shallow_copy = _on_shallow_copy(node_mapping);
  shallow_copy->comment = comment;
  node_mapping.emplace(shared_from_this(), shallow_copy);

  return shallow_copy;
}

void AbstractLQPNode::_remove_output_pointer(const AbstractLQPNode& output) {
  const auto iter = std::find_if(_outputs.begin(), _outputs.end(), [&](const auto& other) {
    /**
     * HACK!
     *  Normally we'd just check `&output == other.lock().get()` here.
     *  BUT (this is the hacky part), we're checking for `other.expired()` here as well and accept an expired element as
     *  a match. If nothing else breaks the only way we might get an expired element is if `other` is the
     *  expired weak_ptr<> to `output` - and thus the element we're looking for - in the following scenario:
     *
     * auto node_a = Node::make()
     * auto node_b = Node::make(..., node_a)
     *
     * node_b.reset(); // node_b::~AbstractLQPNode() will call `node_a.remove_output_pointer(node_b)`
     *                 // But we can't lock node_b anymore, since its ref count is already 0
     */
    return &output == other.lock().get() || other.expired();
  });
  DebugAssert(iter != _outputs.end(), "Specified output node is not actually a output node of this node.");

  /**
   * TODO(anybody) This is actually a O(n) operation, could be O(1) by just swapping the last element into the deleted
   * element.
   */
  _outputs.erase(iter);
}

void AbstractLQPNode::_add_output_pointer(const std::shared_ptr<AbstractLQPNode>& output) {
  // Having the same output multiple times is allowed, e.g. for self joins
  _outputs.emplace_back(output);
}

UniqueColumnCombinations AbstractLQPNode::_forward_left_unique_column_combinations() const {
  Assert(left_input(), "Cannot forward unique column combinations without an input node.");
  const auto& input_unique_column_combinations = left_input()->unique_column_combinations();

  if constexpr (HYRISE_DEBUG) {
    // Check whether output expressions are missing.
    for (const auto& ucc : input_unique_column_combinations) {
      Assert(has_output_expressions(ucc.expressions),
             "Forwarding of UCC is illegal because node misses output expressions.");
    }
  }
  return input_unique_column_combinations;
}

OrderDependencies AbstractLQPNode::_forward_left_order_dependencies() const {
  Assert(left_input(), "Cannot forward order dependencies without an input node.");
  const auto& input_order_dependencies = left_input()->order_dependencies();

  if constexpr (HYRISE_DEBUG) {
    // Check whether output expressions are missing.
    const auto& output_expressions = this->output_expressions();
    for (const auto& od : input_order_dependencies) {
      Assert(contains_all_expressions(od.ordering_expressions, output_expressions) &&
                 contains_all_expressions(od.ordered_expressions, output_expressions),
             "Forwarding of OD is illegal because node misses output expressions.");
    }
  }
  return input_order_dependencies;
}

InclusionDependencies AbstractLQPNode::_forward_left_inclusion_dependencies() const {
  Assert(left_input(), "Cannot forward inclusion dependencies without an input node.");
  const auto& input_inclusion_dependencies = left_input()->inclusion_dependencies();

  if constexpr (HYRISE_DEBUG) {
    // Check whether output expressions are missing.
    const auto& output_expressions = this->output_expressions();
    for (const auto& ind : input_inclusion_dependencies) {
      Assert(contains_all_expressions(ind.expressions, output_expressions),
             "Forwarding of OD is illegal because node misses output expressions.");
    }
  }
  return input_inclusion_dependencies;
}

AbstractExpression::DescriptionMode AbstractLQPNode::_expression_description_mode(const DescriptionMode mode) {
  switch (mode) {
    case DescriptionMode::Short:
      return AbstractExpression::DescriptionMode::ColumnName;
    case DescriptionMode::Detailed:
      return AbstractExpression::DescriptionMode::Detailed;
  }
  Fail("Unhandled DescriptionMode");
}

std::ostream& operator<<(std::ostream& stream, const AbstractLQPNode& node) {
  // Recursively collect all LQPs in LQPSubqueryExpressions (and any anywhere within those) in this LQP into a list and
  // then print them
  auto lqps = std::unordered_set<std::shared_ptr<AbstractLQPNode>>{};
  collect_lqps_in_plan(node, lqps);

  const auto output_lqp_to_stream = [&](const auto& root) {
    const auto get_inputs_fn = [](const auto& node2) {
      std::vector<std::shared_ptr<const AbstractLQPNode>> inputs;
      if (node2->left_input()) {
        inputs.emplace_back(node2->left_input());
      }

      if (node2->right_input()) {
        inputs.emplace_back(node2->right_input());
      }

      return inputs;
    };

    const auto node_print_fn = [](const auto& node2, auto& stream2) {
      stream2 << node2->description(AbstractLQPNode::DescriptionMode::Detailed);
      if (!node2->comment.empty()) {
        stream2 << " (" << node2->comment << ")";
      }
      stream2 << " @ " << node2;
    };

    print_directed_acyclic_graph<const AbstractLQPNode>(root.shared_from_this(), get_inputs_fn, node_print_fn, stream);
  };

  output_lqp_to_stream(node);

  if (lqps.empty()) {
    return stream;
  }

  stream << "-------- Subqueries ---------" << std::endl;

  for (const auto& lqp : lqps) {
    stream << lqp.get() << ": " << std::endl;
    output_lqp_to_stream(*lqp);
    stream << std::endl;
  }

  return stream;
}

}  // namespace hyrise<|MERGE_RESOLUTION|>--- conflicted
+++ resolved
@@ -242,11 +242,7 @@
 }
 
 std::shared_ptr<AbstractLQPNode> AbstractLQPNode::deep_copy(LQPNodeMapping node_mapping) const {
-<<<<<<< HEAD
-  const auto& copy = _deep_copy_impl(node_mapping);
-=======
   const auto copy = _deep_copy_impl(node_mapping);
->>>>>>> 83d6b849
 
   // Predicates that contain uncorrelated subqueries cannot be used for chunk pruning in the optimization phase since we
   // do not know the predicate value yet. However, the ChunkPruningRule attaches the corresponding PredicateNodes to the
@@ -300,11 +296,7 @@
 
 ColumnID AbstractLQPNode::get_column_id(const AbstractExpression& expression) const {
   const auto column_id = find_column_id(expression);
-<<<<<<< HEAD
-  Assert(column_id, "This node has no column '" + expression.as_column_name() + "'");
-=======
   Assert(column_id, "This node has no column '" + expression.as_column_name() + "'.");
->>>>>>> 83d6b849
   return *column_id;
 }
 
