--- conflicted
+++ resolved
@@ -26,15 +26,10 @@
                                    const std::shared_ptr<const AbstractOperator>& right,
                                    std::unique_ptr<AbstractOperatorPerformanceData> init_performance_data)
     : performance_data(std::move(init_performance_data)), _type(type), _left_input(left), _right_input(right) {
-<<<<<<< HEAD
-  // Tell input operators that we want to consume their output. Operators with uncorrelated subqueries have to call
-  // _search_and_register_subqueries for desired expressions to register as a consumer of the subqueries.
-=======
   // This operator informs all input operators that it wants to consume their output (so it is not deleted until this
   // operator eventually executes). Operators that use expressions that might contain uncorrelated subqueries have to
   // call `_search_and_register_uncorrelated_subqueries` to also register as a consumer of these subqueries (see, e.g.,
   // the constructors of TableScan or Projection).
->>>>>>> 41512c37
   if (_left_input) {
     mutable_left_input()->register_consumer();
   }
@@ -385,14 +380,6 @@
 
 void AbstractOperator::_on_cleanup() {}
 
-<<<<<<< HEAD
-void AbstractOperator::_search_and_register_subqueries(const std::shared_ptr<AbstractExpression>& expression) {
-  /**
-   * Register as a consumer for all uncorrelated subqueries. In contrast, we do not register for correlated subqueries,
-   * which cannot be reused by design. They are fully owned and managed by the ExpressionEvaluator.
-   */
-  auto pqp_subquery_expressions = find_pqp_subquery_expressions(expression);
-=======
 void AbstractOperator::_search_and_register_uncorrelated_subqueries(
     const std::shared_ptr<AbstractExpression>& expression) {
   /**
@@ -404,7 +391,6 @@
   const auto total_subuery_count = _uncorrelated_subquery_expressions.size() + pqp_subquery_expressions.size();
   _uncorrelated_subquery_expressions.reserve(total_subuery_count);
 
->>>>>>> 41512c37
   for (const auto& subquery_expression : pqp_subquery_expressions) {
     if (subquery_expression->is_correlated()) {
       continue;
@@ -416,11 +402,7 @@
      *    deregister after execution.
      */
     subquery_expression->pqp->register_consumer();
-<<<<<<< HEAD
-    _uncorrelated_subquery_expressions.push_back(subquery_expression);
-=======
     _uncorrelated_subquery_expressions.emplace_back(subquery_expression);
->>>>>>> 41512c37
   }
 }
 
