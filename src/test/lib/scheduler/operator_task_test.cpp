--- conflicted
+++ resolved
@@ -177,15 +177,9 @@
   }
 }
 
-<<<<<<< HEAD
-TEST_F(OperatorTaskTest, DetectsCycles) {
-  // Ensure that we cannot create tasks that have cyclic dependencies and, thus, would end up in a deadlock during
-  // execution. In this test case, we achieve this with an ivalid PQP that consists of one cycle. During task creation,
-=======
 TEST_F(OperatorTaskTest, DetectCycles) {
   // Ensure that we cannot create tasks that have cyclic dependencies and, thus, would end up in a deadlock during
   // execution. In this test case, we achieve this with an invalid PQP that consists of one cycle. During task creation,
->>>>>>> 83d6b849
   // it is more likely to create cycles by incorrectly setting the tasks' predecessors. This test ensures that we notice
   // when this happens.
   if constexpr (!HYRISE_DEBUG) {
@@ -195,19 +189,11 @@
   // Declare a MockOperator class that allows us to set an input operator after instantiation.
   class MockOperator : public AbstractReadOnlyOperator {
    public:
-<<<<<<< HEAD
-    MockOperator(const std::shared_ptr<const AbstractOperator>& input_operator)
-        : AbstractReadOnlyOperator{OperatorType::Mock, input_operator} {}
-
-    const std::string& name() const override {
-      const static auto name = std::string{"MockOperator"};
-=======
     explicit MockOperator(const std::shared_ptr<const AbstractOperator>& input_operator)
         : AbstractReadOnlyOperator{OperatorType::Mock, input_operator} {}
 
     const std::string& name() const override {
       static const auto name = std::string{"MockOperator"};
->>>>>>> 83d6b849
       return name;
     }
 
@@ -215,13 +201,10 @@
       _left_input = input_operator;
     }
 
-<<<<<<< HEAD
-=======
     std::shared_ptr<AbstractTask> get_task() {
       return _operator_task.lock();
     }
 
->>>>>>> 83d6b849
    protected:
     std::shared_ptr<const Table> _on_execute() override {
       return nullptr;
@@ -247,8 +230,6 @@
   mock_operator_a->set_input(mock_operator_d);
 
   EXPECT_THROW(OperatorTask::make_tasks_from_operator(mock_operator_a), std::logic_error);
-<<<<<<< HEAD
-=======
 
   // Clear the successors of the created tasks and the operator inputs. Since the tasks hold shared pointers to their
   // successors and the operators a pointer to their input, the cyclic graph leaks memory.
@@ -259,7 +240,6 @@
       clear_successors(task);
     }
   }
->>>>>>> 83d6b849
 }
 
 TEST_F(OperatorTaskTest, LinkPrunableSubqueries) {
@@ -300,11 +280,7 @@
 
 TEST_F(OperatorTaskTest, DoNotLinkPrunableSubqueriesWithCycles) {
   // Do not add the tasks of prunable subquery scans of a GetTable operator as predecessors of the GetTable task when
-<<<<<<< HEAD
-  // they would form a cycle. subquery is executed first and the GetTable operator can use them for pruning during execution.
-=======
   // they would form a cycle.
->>>>>>> 83d6b849
   // Example query used in this test case:
   //     SELECT ... FROM table_a WHERE a > (SELECT AVG(a) FROM table_a);
   const auto get_table = std::make_shared<GetTable>("table_a");
