#include "get_table.hpp"

#include <algorithm>
#include <sstream>
#include <unordered_set>

#include "expression/expression_functional.hpp"
#include "hyrise.hpp"
#include "logical_query_plan/predicate_node.hpp"
#include "logical_query_plan/stored_table_node.hpp"
#include "operators/pqp_utils.hpp"
#include "operators/table_scan.hpp"
#include "storage/index/partial_hash/partial_hash_index.hpp"
#include "utils/chunk_pruning_utils.hpp"

namespace hyrise {

<<<<<<< HEAD
using namespace expression_functional;  // NOLINT(build/namespaces)

=======
>>>>>>> 0e4fcb87
GetTable::GetTable(const std::string& name) : GetTable{name, {}, {}} {}

GetTable::GetTable(const std::string& name, const std::vector<ChunkID>& pruned_chunk_ids,
                   const std::vector<ColumnID>& pruned_column_ids)
    : AbstractReadOnlyOperator{OperatorType::GetTable},
      _name{name},
      _pruned_chunk_ids{pruned_chunk_ids},
      _pruned_column_ids{pruned_column_ids} {
  // Check pruned_chunk_ids
  DebugAssert(std::is_sorted(_pruned_chunk_ids.begin(), _pruned_chunk_ids.end()), "Expected sorted vector of ChunkIDs");
  DebugAssert(std::adjacent_find(_pruned_chunk_ids.begin(), _pruned_chunk_ids.end()) == _pruned_chunk_ids.end(),
              "Expected vector of unique ChunkIDs");

  // Check pruned_column_ids
  DebugAssert(std::is_sorted(_pruned_column_ids.begin(), _pruned_column_ids.end()),
              "Expected sorted vector of ColumnIDs");
  DebugAssert(std::adjacent_find(_pruned_column_ids.begin(), _pruned_column_ids.end()) == _pruned_column_ids.end(),
              "Expected vector of unique ColumnIDs");
}

const std::string& GetTable::name() const {
  static const auto name = std::string{"GetTable"};
  return name;
}

std::string GetTable::description(DescriptionMode description_mode) const {
  const auto stored_table = Hyrise::get().storage_manager.get_table(_name);
  const auto separator = (description_mode == DescriptionMode::SingleLine ? ' ' : '\n');
  auto stream = std::stringstream{};

  stream << AbstractOperator::description(description_mode) << separator;
  stream << "(" << table_name() << ")" << separator;
  stream << "pruned:" << separator;
  auto overall_pruned_chunk_ids = _dynamically_pruned_chunk_ids;
  overall_pruned_chunk_ids.insert(_pruned_chunk_ids.begin(), _pruned_chunk_ids.end());
  const auto overall_pruned_chunk_count = overall_pruned_chunk_ids.size();
  const auto dynamically_pruned_chunk_count = overall_pruned_chunk_count - _pruned_chunk_ids.size();

  stream << overall_pruned_chunk_count << "/" << stored_table->chunk_count() << " chunk(s)";
  if (overall_pruned_chunk_count > 0) {
    stream << " (" << _pruned_chunk_ids.size() << " static, " << dynamically_pruned_chunk_count << " dynamic)";
  }

  if (description_mode == DescriptionMode::SingleLine) {
    stream << ",";
  }
  stream << separator;
  stream << _pruned_column_ids.size() << "/" << stored_table->column_count() << " column(s)";

  return stream.str();
}

const std::string& GetTable::table_name() const {
  return _name;
}

const std::vector<ChunkID>& GetTable::pruned_chunk_ids() const {
  return _pruned_chunk_ids;
}

const std::vector<ColumnID>& GetTable::pruned_column_ids() const {
  return _pruned_column_ids;
}

void GetTable::set_prunable_subquery_scans(std::vector<std::weak_ptr<const AbstractOperator>> subquery_scans) const {
  DebugAssert(std::all_of(subquery_scans.cbegin(), subquery_scans.cend(),
                          [](const auto& op) { return op.lock() && op.lock()->type() == OperatorType::TableScan; }),
              "No TableScan set as prunable predicate.");

  _prunable_subquery_scans = subquery_scans;
}

std::vector<std::shared_ptr<const AbstractOperator>> GetTable::prunable_subquery_scans() const {
  auto subquery_scans = std::vector<std::shared_ptr<const AbstractOperator>>{};
  subquery_scans.reserve(_prunable_subquery_scans.size());
  for (const auto& subquery_scan_ref : _prunable_subquery_scans) {
    const auto& subquery_scan = subquery_scan_ref.lock();
    Assert(subquery_scan, "Referenced TableScan expired. PQP is invalid.");
    subquery_scans.emplace_back(subquery_scan);
  }
  return subquery_scans;
}

std::shared_ptr<AbstractOperator> GetTable::_on_deep_copy(
    const std::shared_ptr<AbstractOperator>& /*copied_left_input*/,
    const std::shared_ptr<AbstractOperator>& /*copied_right_input*/,
    std::unordered_map<const AbstractOperator*, std::shared_ptr<AbstractOperator>>& /*copied_ops*/) const {
  // We cannot copy _prunable_subquery_scans here since deep_copy() recurses into the input oprators and the GetTable
  // operators are the first ones to be copied. Instead, AbstractOperator::deep_copy() sets the copied TableScans after
  // the whole PQP has been copied.
  return std::make_shared<GetTable>(_name, _pruned_chunk_ids, _pruned_column_ids);
}

void GetTable::_on_set_parameters(const std::unordered_map<ParameterID, AllTypeVariant>& parameters) {}

std::shared_ptr<const Table> GetTable::_on_execute() {
  const auto stored_table = Hyrise::get().storage_manager.get_table(_name);

  // The chunk count might change while we are in this method as other threads concurrently insert new data. MVCC
  // guarantees that rows that are inserted after this transaction was started (and thus after GetTable started to
  // execute) are not visible. Thus, we do not have to care about chunks added after this point. By retrieving
  // chunk_count only once, we avoid concurrency issues, for example when more chunks are added to output_chunks than
  // entries were originally allocated.
  const auto chunk_count = stored_table->chunk_count();

  /**
   * Build a sorted vector (`excluded_chunk_ids`) of physically/logically deleted and pruned ChunkIDs
   */
  DebugAssert(!transaction_context_is_set() || transaction_context()->phase() == TransactionPhase::Active,
              "Transaction is not active anymore.");
  if (HYRISE_DEBUG && !transaction_context_is_set()) {
    for (ChunkID chunk_id{0}; chunk_id < chunk_count; ++chunk_id) {
      DebugAssert(stored_table->get_chunk(chunk_id) && !stored_table->get_chunk(chunk_id)->get_cleanup_commit_id(),
                  "For TableType::Data tables with deleted chunks, the transaction context must be set.");
    }
  }

  // Currently, value_clustered_by is only used for temporary tables. If tables in the StorageManager start using that
  // flag, too, it needs to be forwarded here; otherwise it would be completely invisible in the PQP.
  DebugAssert(stored_table->value_clustered_by().empty(), "GetTable does not forward value_clustered_by");
<<<<<<< HEAD
  auto overall_pruned_chunk_ids = _prune_chunks_dynamically();
=======
>>>>>>> 0e4fcb87
  auto excluded_chunk_ids = std::vector<ChunkID>{};
  overall_pruned_chunk_ids.insert(_pruned_chunk_ids.cbegin(), _pruned_chunk_ids.cend());
  auto pruned_chunk_ids_iter = overall_pruned_chunk_ids.begin();
  for (ChunkID stored_chunk_id{0}; stored_chunk_id < chunk_count; ++stored_chunk_id) {
    // Check whether the Chunk is pruned
    if (pruned_chunk_ids_iter != overall_pruned_chunk_ids.end() && *pruned_chunk_ids_iter == stored_chunk_id) {
      ++pruned_chunk_ids_iter;
      excluded_chunk_ids.emplace_back(stored_chunk_id);
      continue;
    }

    const auto chunk = stored_table->get_chunk(stored_chunk_id);

    // Skip chunks that were physically deleted
    if (!chunk) {
      excluded_chunk_ids.emplace_back(stored_chunk_id);
      continue;
    }

    // Skip chunks that were just inserted by a different transaction and that do not have any content yet
    if (chunk->size() == 0) {
      excluded_chunk_ids.emplace_back(stored_chunk_id);
      continue;
    }

    // Check whether the Chunk is logically deleted
    if (transaction_context_is_set() && chunk->get_cleanup_commit_id() &&
        *chunk->get_cleanup_commit_id() <= transaction_context()->snapshot_commit_id()) {
      excluded_chunk_ids.emplace_back(stored_chunk_id);
      continue;
    }
  }

  // We cannot create a Table without columns - since Chunks rely on their first column to determine their row count
  Assert(_pruned_column_ids.size() < static_cast<size_t>(stored_table->column_count()),
         "Cannot prune all columns from Table");
  DebugAssert(std::all_of(_pruned_column_ids.begin(), _pruned_column_ids.end(),
                          [&](const auto column_id) { return column_id < stored_table->column_count(); }),
              "ColumnID out of range");

  /**
   * Build pruned TableColumnDefinitions of the output Table
   */
  auto pruned_column_definitions = TableColumnDefinitions{};
  if (_pruned_column_ids.empty()) {
    pruned_column_definitions = stored_table->column_definitions();
  } else {
    pruned_column_definitions =
        TableColumnDefinitions{stored_table->column_definitions().size() - _pruned_column_ids.size()};

    auto pruned_column_ids_iter = _pruned_column_ids.begin();
    for (auto stored_column_id = ColumnID{0}, output_column_id = ColumnID{0};
         stored_column_id < stored_table->column_count(); ++stored_column_id) {
      if (pruned_column_ids_iter != _pruned_column_ids.end() && stored_column_id == *pruned_column_ids_iter) {
        ++pruned_column_ids_iter;
        continue;
      }

      pruned_column_definitions[output_column_id] = stored_table->column_definitions()[stored_column_id];
      ++output_column_id;
    }
  }

  /**
   * Build the output Table, omitting pruned Chunks and Columns as well as deleted Chunks
   */
  auto output_chunks = std::vector<std::shared_ptr<Chunk>>{chunk_count - excluded_chunk_ids.size()};
  auto output_chunks_iter = output_chunks.begin();

  auto excluded_chunk_ids_iter = excluded_chunk_ids.begin();

  for (auto stored_chunk_id = ChunkID{0}; stored_chunk_id < chunk_count; ++stored_chunk_id) {
    // Skip `stored_chunk_id` if it is in the sorted vector `excluded_chunk_ids`
    if (excluded_chunk_ids_iter != excluded_chunk_ids.end() && *excluded_chunk_ids_iter == stored_chunk_id) {
      ++excluded_chunk_ids_iter;
      continue;
    }

    // The Chunk is to be included in the output Table, now we progress to excluding Columns
    const auto stored_chunk = stored_table->get_chunk(stored_chunk_id);

    // Make a copy of the order-by information of the current chunk. This information is adapted when columns are
    // pruned and will be set on the output chunk.
    const auto& input_chunk_sorted_by = stored_chunk->individually_sorted_by();
    auto output_chunk_sorted_by = std::optional<SortColumnDefinition>{};

    if (_pruned_column_ids.empty()) {
      *output_chunks_iter = stored_chunk;
    } else {
      const auto column_count = stored_table->column_count();
      auto output_segments = Segments{column_count - _pruned_column_ids.size()};
      auto output_segments_iter = output_segments.begin();
      auto output_indexes = Indexes{};

      auto pruned_column_ids_iter = _pruned_column_ids.begin();
      for (auto stored_column_id = ColumnID{0}; stored_column_id < column_count; ++stored_column_id) {
        // Skip `stored_column_id` if it is in the sorted vector `_pruned_column_ids`
        if (pruned_column_ids_iter != _pruned_column_ids.end() && stored_column_id == *pruned_column_ids_iter) {
          ++pruned_column_ids_iter;
          continue;
        }

        if (!input_chunk_sorted_by.empty()) {
          for (const auto& sorted_by : input_chunk_sorted_by) {
            if (sorted_by.column == stored_column_id) {
              const auto columns_pruned_so_far = std::distance(_pruned_column_ids.begin(), pruned_column_ids_iter);
              const auto new_sort_column =
                  ColumnID{static_cast<uint16_t>(static_cast<size_t>(stored_column_id) - columns_pruned_so_far)};
              output_chunk_sorted_by = SortColumnDefinition(new_sort_column, sorted_by.sort_mode);
            }
          }
        }

        *output_segments_iter = stored_chunk->get_segment(stored_column_id);
        auto indexes = stored_chunk->get_indexes({*output_segments_iter});
        if (!indexes.empty()) {
          output_indexes.insert(std::end(output_indexes), std::begin(indexes), std::end(indexes));
        }
        ++output_segments_iter;
      }

      *output_chunks_iter = std::make_shared<Chunk>(std::move(output_segments), stored_chunk->mvcc_data(),
                                                    stored_chunk->get_allocator(), std::move(output_indexes));

      if (output_chunk_sorted_by) {
        // Finalizing the output chunk here is safe because this path is only taken for
        // a sorted chunk. Chunks should never be sorted when they are still mutable
        (*output_chunks_iter)->finalize();
        (*output_chunks_iter)->set_individually_sorted_by(*output_chunk_sorted_by);
      }

      // The output chunk contains all rows that are in the stored chunk, including invalid rows. We forward this
      // information so that following operators (currently, the Validate operator) can use it for optimizations.
      (*output_chunks_iter)->increase_invalid_row_count(stored_chunk->invalid_row_count());
    }

    ++output_chunks_iter;
  }

  // Lambda to check if all chunks indexed by a table index have been pruned by the ChunkPruningRule or
  // ColumnPruningRule of the optimizer.
  const auto all_indexed_segments_pruned = [&](const auto& table_index) {
    // Check if indexed ColumnID has been pruned.
    const auto indexed_column_id = table_index->get_indexed_column_id();
    if (std::find(_pruned_column_ids.cbegin(), _pruned_column_ids.cend(), indexed_column_id) !=
        _pruned_column_ids.cend()) {
      return true;
    }

    const auto indexed_chunk_ids = table_index->get_indexed_chunk_ids();

    // Early out if index is empty.
    if (indexed_chunk_ids.empty()) {
      return false;
    }

    // Check if the indexed chunks have been pruned.
    DebugAssert(std::is_sorted(_pruned_chunk_ids.begin(), _pruned_chunk_ids.end()),
                "Expected _pruned_chunk_ids vector to be sorted.");
    return std::all_of(indexed_chunk_ids.cbegin(), indexed_chunk_ids.cend(), [&](const auto chunk_id) {
      return std::binary_search(_pruned_chunk_ids.cbegin(), _pruned_chunk_ids.cend(), chunk_id);
    });
  };

  auto table_indexes = stored_table->get_table_indexes();
  table_indexes.erase(std::remove_if(table_indexes.begin(), table_indexes.end(), all_indexed_segments_pruned),
                      table_indexes.cend());

  return std::make_shared<Table>(pruned_column_definitions, TableType::Data, std::move(output_chunks),
                                 stored_table->uses_mvcc(), table_indexes);
}

std::set<ChunkID> GetTable::_prune_chunks_dynamically() {
  if (_prunable_subquery_scans.empty()) {
    return {};
  }

  // Create a dummy StoredTableNode from the table to retrieve. `compute_chunk_exclude_list` modifies the node's
  // statistics and we want to avoid that. We cannot use `deep_copy()` here since it would complain that the referenced
  // prunable PredicateNodes are not part of the LQP.
  const auto& stored_table_node = static_cast<const StoredTableNode&>(*lqp_node);
  const auto dummy_stored_table_node = StoredTableNode::make(_name);

  // Create a dummy PredicateNode for each predicate containing a subquery that has already been executed. We do not use
  // the original predicate to ignore any other nodes in between. Since the ChunkPruningRule already took care to add
  // only predicates that are safe to prune with, we can act as if there were no other LQP nodes.
  auto prunable_predicate_nodes = std::vector<std::shared_ptr<PredicateNode>>{};
  prunable_predicate_nodes.reserve(_prunable_subquery_scans.size());
  for (const auto& op : prunable_subquery_scans()) {
    const auto& table_scan = static_cast<const TableScan&>(*op);
    const auto& operator_predicate_arguments = table_scan.predicate()->arguments;
    const auto& predicate_node = static_cast<const PredicateNode&>(*table_scan.lqp_node);
    const auto adjusted_predicate = predicate_node.predicate()->deep_copy();
    auto& arguments = adjusted_predicate->arguments;
    const auto argument_count = adjusted_predicate->arguments.size();

    // Adjust predicates with the dummy StoredTableNode and the subquery result, if available.
    for (auto expression_idx = size_t{0}; expression_idx < argument_count; ++expression_idx) {
      auto& argument = arguments[expression_idx];
      // Replace any column with the respective column from our dummy StoredTableNode.
      if (const auto lqp_column = std::dynamic_pointer_cast<LQPColumnExpression>(argument)) {
        Assert(*lqp_column->original_node.lock() == stored_table_node,
               "Predicate is performed on wrong StoredTableNode");
        argument = lqp_column_(dummy_stored_table_node, lqp_column->original_column_id);
        continue;
      }

      // Check if expression is an uncorrelated subquery.
      if (argument->type != ExpressionType::LQPSubquery) {
        continue;
      }
      Assert(operator_predicate_arguments[expression_idx]->type == ExpressionType::PQPSubquery,
             "Cannot resolve PQPSubqueryExpression");
      const auto& subquery = static_cast<PQPSubqueryExpression&>(*operator_predicate_arguments[expression_idx]);
      if (subquery.is_correlated()) {
        continue;
      }

      // Ignore the subquery if it has not been executed yet. A reason might be that scheduling the subquery before the
      // GetTable operator would create a cycle. For instance, this can happen for a query like this:
      // SELECT ... FROM a_table WHERE x > (SELECT AVG(x) FROM a_table);
      if (subquery.pqp->state() != OperatorState::ExecutedAndAvailable) {
        continue;
      }

      argument = value_(resolve_uncorrelated_subquery(subquery.pqp));
    }

    // Add a new PredicateNode to the pruning chain.
    auto input_node = static_pointer_cast<AbstractLQPNode>(dummy_stored_table_node);
    if (!prunable_predicate_nodes.empty()) {
      input_node = prunable_predicate_nodes.back();
    }
    prunable_predicate_nodes.emplace_back(PredicateNode::make(adjusted_predicate, input_node));
  }

  _dynamically_pruned_chunk_ids = compute_chunk_exclude_list(prunable_predicate_nodes, dummy_stored_table_node);
  return _dynamically_pruned_chunk_ids;
}

}  // namespace hyrise<|MERGE_RESOLUTION|>--- conflicted
+++ resolved
@@ -15,11 +15,8 @@
 
 namespace hyrise {
 
-<<<<<<< HEAD
 using namespace expression_functional;  // NOLINT(build/namespaces)
 
-=======
->>>>>>> 0e4fcb87
 GetTable::GetTable(const std::string& name) : GetTable{name, {}, {}} {}
 
 GetTable::GetTable(const std::string& name, const std::vector<ChunkID>& pruned_chunk_ids,
@@ -140,10 +137,7 @@
   // Currently, value_clustered_by is only used for temporary tables. If tables in the StorageManager start using that
   // flag, too, it needs to be forwarded here; otherwise it would be completely invisible in the PQP.
   DebugAssert(stored_table->value_clustered_by().empty(), "GetTable does not forward value_clustered_by");
-<<<<<<< HEAD
   auto overall_pruned_chunk_ids = _prune_chunks_dynamically();
-=======
->>>>>>> 0e4fcb87
   auto excluded_chunk_ids = std::vector<ChunkID>{};
   overall_pruned_chunk_ids.insert(_pruned_chunk_ids.cbegin(), _pruned_chunk_ids.cend());
   auto pruned_chunk_ids_iter = overall_pruned_chunk_ids.begin();
