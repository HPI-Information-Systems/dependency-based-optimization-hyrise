#include <memory>

#include "base_test.hpp"

#include "logical_query_plan/dummy_table_node.hpp"
#include "logical_query_plan/lqp_utils.hpp"

namespace hyrise {

class DummyTableNodeTest : public BaseTest {
 protected:
  void SetUp() override {
    _dummy_table_node = DummyTableNode::make();
  }

  std::shared_ptr<DummyTableNode> _dummy_table_node;
};

TEST_F(DummyTableNodeTest, Description) {
  EXPECT_EQ(_dummy_table_node->description(), "[DummyTable]");
}

TEST_F(DummyTableNodeTest, OutputColumnExpressions) {
  EXPECT_EQ(_dummy_table_node->output_expressions().size(), 0u);
}

TEST_F(DummyTableNodeTest, HashingAndEqualityCheck) {
  EXPECT_EQ(*_dummy_table_node, *_dummy_table_node);
  EXPECT_EQ(*_dummy_table_node, *DummyTableNode::make());

  EXPECT_EQ(_dummy_table_node->hash(), _dummy_table_node->hash());
  EXPECT_EQ(_dummy_table_node->hash(), DummyTableNode::make()->hash());
}

TEST_F(DummyTableNodeTest, Copy) {
  EXPECT_EQ(*_dummy_table_node->deep_copy(), *DummyTableNode::make());
}

TEST_F(DummyTableNodeTest, NodeExpressions) {
  ASSERT_EQ(_dummy_table_node->node_expressions.size(), 0u);
}

TEST_F(DummyTableNodeTest, NoUniqueColumnCombinations) {
<<<<<<< HEAD
=======
  // A DummyTableNode is just a wrapper for a single value and should not provide meaningful data dependencies (though a
  // single row is obviously unique).
>>>>>>> ec765741
  EXPECT_TRUE(_dummy_table_node->unique_column_combinations().empty());
}

TEST_F(DummyTableNodeTest, NoOrderDependencies) {
<<<<<<< HEAD
=======
  // A DummyTableNode is just a wrapper for a single value and should not provide meaningful data dependencies.
>>>>>>> ec765741
  EXPECT_TRUE(_dummy_table_node->order_dependencies().empty());
}

TEST_F(DummyTableNodeTest, NoInclusionDependencies) {
<<<<<<< HEAD
=======
  // A DummyTableNode is just a wrapper for a single value and should not provide meaningful data dependencies.
>>>>>>> ec765741
  EXPECT_TRUE(_dummy_table_node->inclusion_dependencies().empty());
}

}  // namespace hyrise<|MERGE_RESOLUTION|>--- conflicted
+++ resolved
@@ -41,27 +41,18 @@
 }
 
 TEST_F(DummyTableNodeTest, NoUniqueColumnCombinations) {
-<<<<<<< HEAD
-=======
   // A DummyTableNode is just a wrapper for a single value and should not provide meaningful data dependencies (though a
   // single row is obviously unique).
->>>>>>> ec765741
   EXPECT_TRUE(_dummy_table_node->unique_column_combinations().empty());
 }
 
 TEST_F(DummyTableNodeTest, NoOrderDependencies) {
-<<<<<<< HEAD
-=======
   // A DummyTableNode is just a wrapper for a single value and should not provide meaningful data dependencies.
->>>>>>> ec765741
   EXPECT_TRUE(_dummy_table_node->order_dependencies().empty());
 }
 
 TEST_F(DummyTableNodeTest, NoInclusionDependencies) {
-<<<<<<< HEAD
-=======
   // A DummyTableNode is just a wrapper for a single value and should not provide meaningful data dependencies.
->>>>>>> ec765741
   EXPECT_TRUE(_dummy_table_node->inclusion_dependencies().empty());
 }
 
